--- conflicted
+++ resolved
@@ -62,8 +62,4 @@
             toggleMode($(this).val());
         });
     });
-<<<<<<< HEAD
-})(django.jQuery);
-=======
-})(django && django.jQuery || jQuery);
->>>>>>> ba1fdb6c
+})(django && django.jQuery || jQuery);