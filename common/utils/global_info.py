# -*- coding: UTF-8 -*-
from sql.utils.workflow_audit import Audit
from archery import display_version
from common.config import SysConfig
from sql.models import TwoFactorAuthConfig


def global_info(request):
    """存放用户，菜单信息等."""
    twofa_type = "disabled"
    try:
        if request.user and request.user.is_authenticated:
            # 获取待办数量
            todo = Audit.todo(request.user)
            twofa_config = TwoFactorAuthConfig.objects.filter(user=request.user)
            if twofa_config:
                twofa_type = twofa_config[0].auth_type
        else:
            todo = 0
    except Exception:
        todo = 0
<<<<<<< HEAD
    
    sys_config = SysConfig()
    watermark_enabled = sys_config.get("watermark_enabled", False)
    # 添加公告
    announcement_content_enabled = sys_config.get(
=======

    watermark_enabled = SysConfig().get("watermark_enabled", False)
    # 添加公告
    announcement_content_enabled = SysConfig().get(
>>>>>>> a5593559
        "announcement_content_enabled", False
    )
    announcement_content = ""
    if announcement_content_enabled:
<<<<<<< HEAD
        announcement_content = sys_config.get("announcement_content", "")
=======
        announcement_content = SysConfig().get("announcement_content", "")
>>>>>>> a5593559

    return {
        "todo": todo,
        "archery_version": display_version,
        "watermark_enabled": watermark_enabled,
        "announcement_content_enabled": announcement_content_enabled,
        "announcement_content": announcement_content,
        "twofa_type": twofa_type,
    }<|MERGE_RESOLUTION|>--- conflicted
+++ resolved
@@ -19,27 +19,14 @@
             todo = 0
     except Exception:
         todo = 0
-<<<<<<< HEAD
     
     sys_config = SysConfig()
     watermark_enabled = sys_config.get("watermark_enabled", False)
     # 添加公告
     announcement_content_enabled = sys_config.get(
-=======
-
-    watermark_enabled = SysConfig().get("watermark_enabled", False)
-    # 添加公告
-    announcement_content_enabled = SysConfig().get(
->>>>>>> a5593559
         "announcement_content_enabled", False
     )
-    announcement_content = ""
-    if announcement_content_enabled:
-<<<<<<< HEAD
-        announcement_content = sys_config.get("announcement_content", "")
-=======
-        announcement_content = SysConfig().get("announcement_content", "")
->>>>>>> a5593559
+    announcement_content = sys_config.get("announcement_content", "")
 
     return {
         "todo": todo,
