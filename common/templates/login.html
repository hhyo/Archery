<!DOCTYPE html>
<html>
<head>
<<<<<<< HEAD
    <title>Login To Archery{{ custom_title_suffix }}</title>
=======
    <title>Login To Archery{{ custom_environment_title }}</title>
>>>>>>> c3251b8e
    {% load static %}
    <meta name="viewport" content="width=device-width, initial-scale=1.0">
    <!-- 引入 Bootstrap -->
    <link href="{% static 'bootstrap/css/bootstrap.min.css' %}" rel="stylesheet">
    <!-- HTML5 Shim 和 Respond.js 用于让 IE8 支持 HTML5元素和媒体查询 -->
    <!-- 注意： 如果通过 file://  引入 Respond.js 文件，则该文件无法起效果 -->
    <!--[if lt IE 9]>
         <script src="https://oss.maxcdn.com/libs/html5shiv/3.7.0/html5shiv.js"></script>
         <script src="https://oss.maxcdn.com/libs/respond.js/1.3.0/respond.min.js"></script>
      <![endif]-->
    <link rel="shortcut icon" href="{% static 'img/favicon.ico' %}" />
    <link href="{% static 'style.css' %}" rel="stylesheet">
</head>
<body style="background-color:#edeff1;">
<div class="row lsb-login">
    <div class="col-sm-4 login-form-wrapper">
<<<<<<< HEAD
        <h3 class="text-center">Login To Archery{{ custom_title_suffix }}</h3>
=======
        <h3 class="text-center">Login To Archery{{ custom_environment_title }}</h3>
>>>>>>> c3251b8e
        <form class="login-form fade-in-effect" id="login" method="post" role="form">
            {% csrf_token %}
            {% if dingding_enabled %}
                <div class="form-group">
                    <a class="btn btn-primary btn-block" role="button" href="/dingding/authenticate/">以钉钉登录</a>
                </div>
            {% elif oidc_enabled %}
                <div class="form-group">
                    <a class="btn btn-primary btn-block" role="button" href="/oidc/authenticate/">{{ oidc_btn_name }}</a>
                </div>
            {% elif cas_enabled %}
            <div class="form-group">
                <a class="btn btn-primary btn-block" role="button" href="/cas/authenticate/">CAS认证登录</a>
            </div>
            {% endif %}
            {% if dingding_enabled or oidc_enabled %}
                <a data-toggle="collapse" href="#collapseExample" aria-expanded="false" aria-controls="collapseExample">
                  显示传统登录
                </a>
                <div class="collapse" id="collapseExample">
                  <div>
                    {% include 'legacy_login_form.html' %}
                  </div>
                </div>
            {% else %}
                {% include 'legacy_login_form.html' %}
            {% endif %}
            {% if sign_up_enabled %}
                <div class="form-group">
                    <a href="#" data-toggle="modal" data-target="#sign-up">注册用户</a>
                </div>
            {% endif %}
        </form>
    </div>
</div>

<!-- 注册模态框-->
<div class="modal fade" id="sign-up" tabindex="-1" role="dialog" aria-labelledby="myModalLabel">
    <div class="modal-dialog" role="document">
        <div class="modal-content">
            <div class="modal-header">
                <button type="button" class="close" data-dismiss="modal" aria-label="Close"><span
                        aria-hidden="true">&times;</span></button>
                <h4 class="modal-title" id="myModalLabel">注册账号</h4>
            </div>
            <div class="modal-body">
                <div class="form-group">
                    <input type="text" autocomplete="off"
                           class="form-control" id="username" placeholder="用户名">
                </div>
                <div class="form-group">
                    <input type="text" autocomplete="off"
                           class="form-control" id="display" placeholder="中文名">
                </div>
                <div class="form-group">
                    <input type="text" autocomplete="off"
                           class="form-control" id="email" placeholder="邮箱">
                </div>
                <div class="form-group">
                    <input type="password"
                           class="form-control" id="password" placeholder="密码">
                </div>
                <div class="form-group">
                    <input type="password"
                           class="form-control" autocomplete="new-password" id="password2"
                           placeholder="密码确认">
                </div>

                <div class="form-group">
                </div>
            </div>
            <div class="modal-footer">
                <button type="button" class="btn btn-default" data-dismiss="modal">取消</button>
                <button id="btnSign" type="submit" class="btn btn-success">注册</button>
            </div>
        </div>
    </div>
</div>


<!-- 模态框（Modal） -->
<div class="modal fade" id="wrongpwd-modal" tabindex="-1" role="dialog" aria-labelledby="myModalLabel"
     aria-hidden="true">
    <div class="modal-dialog">
        <div class="modal-content">
            <div class="modal-header">
                <button type="button" class="close" data-dismiss="modal" aria-hidden="true">
                    &times;
                </button>
                <h4 class="modal-title" id="myModalLabel">
                    提示
                </h4>
            </div>
            <div class="modal-body" id="wrongpwd-modal-body"></div>
            <div class="modal-footer">
                <button type="button" class="btn btn-primary" data-dismiss="modal">确定
                </button>
            </div>
        </div><!-- /.modal-content -->
    </div><!-- /.modal -->
</div>

<!--底部部分 -->
<div class="user-bottom-div">
    <p><strong>&copy; Archery</strong>&nbsp;(v{{ archery_version }})</p>
</div>
<!-- jQuery (Bootstrap 的 JavaScript 插件需要引入 jQuery，务必先引入jquery js再引入bootstrap js) -->
<script src="{% static 'jquery/jquery.min.js' %}"></script>
<!-- 包括所有已编译的插件 -->
<script src="{% static 'bootstrap/js/bootstrap.min.js' %}"></script>
</body>
<!-- 解决CSRF-->
<script>
    $(function () {
        $.ajaxSetup({
            headers: {"X-CSRFToken": getCookie("csrftoken")}
        });
    });

    function getCookie(name) {
        var cookieValue = null;
        if (document.cookie && document.cookie !== '') {
            var cookies = document.cookie.split(';');
            for (var i = 0; i < cookies.length; i++) {
                var cookie = jQuery.trim(cookies[i]);
                // Does this cookie string begin with the name we want?
                if (cookie.substring(0, name.length + 1) === (name + '=')) {
                    cookieValue = decodeURIComponent(cookie.substring(name.length + 1));
                    break;
                }
            }
        }
        return cookieValue;
    }
</script>
<script>
    <!-- 退出登录后清空sessionStorage -->
    $(document).ready(function () {
        sessionStorage.clear();
    });

    //回车键提交表单登录
    $(document).ready(function () {
        $(document).keydown(function (event) {
            //keycode==13为回车键
            console.log($("#sign-up").css("display"))
            if (event.keyCode === 13 && $("#sign-up").css("display") === 'none') {
                $('#btnLogin').addClass('disabled');
                $('#btnLogin').prop('disabled', true);
                let username = $('#inputUsername').val();
                let password = $('#inputPassword').val();
                authenticateUser(username, password);
            }
        });
    });

    $('#btnLogin').click(function () {
        $('#btnLogin').addClass('disabled');
        $('#btnLogin').prop('disabled', true);
        username = $('#inputUsername').val();
        password = $('#inputPassword').val();
        authenticateUser(username, password);
    });

    $('#btnSign').click(function () {
        $('#btnSign').addClass('disabled');
        $('#btnSign').prop('disabled', true);
        $.ajax({
            type: "post",
            url: "/signup/",
            dataType: "json",
            data: {
                username: $("#username").val(),
                password: $("#password").val(),
                password2: $("#password2").val(),
                display: $("#display").val(),
                email: $("#email").val(),
            },
            complete: function () {
                $('#btnSign').removeClass('disabled');
                $('#btnSign').prop('disabled', false);
            },
            success: function (data) {
                if (data.status === 0) {
                    $("#sign-up").modal('hide');
                    alert('注册成功, 请输入密码登录!');
                } else {
                    alert(data.msg);
                }
            },
            error: function (XMLHttpRequest, textStatus, errorThrown) {
                alert(errorThrown);
            }
        });
    });

    function authenticateUser(username, password) {
        $.ajax({
            type: "post",
            url: "/authenticate/",
            dataType: "json",
            data: {
                username: username,
                password: password
            },
            complete: function () {
                $('#btnLogin').removeClass('disabled');
                $('#btnLogin').prop('disabled', false);
            },
            success: function (data) {
                if (data.status === 0) {
                    if (data.data) {
                        document.cookie = "sessionid=" + data.data
                        $(location).attr('href', '/login/2fa/');
                    } else {
                        $(location).attr('href', '/index/');
                    }
                } else {
                    $('#wrongpwd-modal-body').html(data.msg);
                    $('#wrongpwd-modal').modal({
                        keyboard: true
                    });
                }
            },
            error: function (XMLHttpRequest, textStatus, errorThrown) {
                alert(errorThrown);
            }
        });
    };
</script>
</html><|MERGE_RESOLUTION|>--- conflicted
+++ resolved
@@ -1,11 +1,7 @@
 <!DOCTYPE html>
 <html>
 <head>
-<<<<<<< HEAD
     <title>Login To Archery{{ custom_title_suffix }}</title>
-=======
-    <title>Login To Archery{{ custom_environment_title }}</title>
->>>>>>> c3251b8e
     {% load static %}
     <meta name="viewport" content="width=device-width, initial-scale=1.0">
     <!-- 引入 Bootstrap -->
@@ -22,11 +18,7 @@
 <body style="background-color:#edeff1;">
 <div class="row lsb-login">
     <div class="col-sm-4 login-form-wrapper">
-<<<<<<< HEAD
-        <h3 class="text-center">Login To Archery{{ custom_title_suffix }}</h3>
-=======
-        <h3 class="text-center">Login To Archery{{ custom_environment_title }}</h3>
->>>>>>> c3251b8e
+        <h3 class="text-center">Login To Archery</h3>
         <form class="login-form fade-in-effect" id="login" method="post" role="form">
             {% csrf_token %}
             {% if dingding_enabled %}
