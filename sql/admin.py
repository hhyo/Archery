--- conflicted
+++ resolved
@@ -9,12 +9,9 @@
     AliyunRdsConfig, CloudAccessKey, ResourceGroup, QueryPrivilegesApply, \
     QueryPrivileges, InstanceAccount, InstanceDatabase, ArchiveConfig, \
     WorkflowAudit, WorkflowLog, ParamTemplate, ParamHistory, InstanceTag, \
-<<<<<<< HEAD
-    Tunnel
+    Tunnel, AuditEntry
+
 from sql.form import TunnelForm
-=======
-    Tunnel, AuditEntry
->>>>>>> 3f6b5175
 
 
 # 用户管理
