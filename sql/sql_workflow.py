# -*- coding: UTF-8 -*-
import datetime
import logging
from logging.handlers import RotatingFileHandler
import traceback
import threading
import os

import simplejson as json
from django.contrib.auth.decorators import permission_required
from django.core.exceptions import PermissionDenied
from django.db import transaction
from django.db.models import Q
from django.http import HttpResponse, HttpResponseRedirect, JsonResponse
from django.shortcuts import render, get_object_or_404
from django.urls import reverse
from django.utils import timezone
import asyncio

from common.utils.get_logger import get_logger
from common.config import SysConfig
from common.utils.const import Const, WorkflowDict
from common.utils.extend_json_encoder import ExtendJSONEncoder
from sql.notify import notify_for_audit
from sql.models import ResourceGroup, Users
from sql.utils.resource_group import user_groups, user_instances
from sql.utils.tasks import add_sql_schedule, del_schedule
from sql.utils.sql_review import can_timingtask, can_cancel, can_execute, on_correct_time_period
from sql.utils.workflow_audit import Audit
from sql.utils.async_tasks import async_tasks
from sql.utils.multi_thread import multi_thread
from .models import SqlWorkflow, SqlWorkflowContent, Instance
from django_q.tasks import async_task

from sql.engines import get_engine

logger = get_logger()


@permission_required('sql.menu_sqlworkflow', raise_exception=True)
def sql_workflow_list(request):
    """
    获取审核列表
    :param request:
    :return:
    """
    nav_status = request.POST.get('navStatus')
    instance_id = request.POST.get('instance_id')
    resource_group_id = request.POST.get('group_id')
    start_date = request.POST.get('start_date')
    end_date = request.POST.get('end_date')
    limit = int(request.POST.get('limit'))
    offset = int(request.POST.get('offset'))
    limit = offset + limit
    search = request.POST.get('search')
    user = request.user

    # 组合筛选项
    filter_dict = dict()
    # 工单状态
    if nav_status:
        filter_dict['status'] = nav_status
    # 实例
    if instance_id:
        filter_dict['instance_id'] = instance_id
    # 资源组
    if resource_group_id:
        filter_dict['group_id'] = resource_group_id
    # 时间
    if start_date and end_date:
        end_date = datetime.datetime.strptime(end_date, '%Y-%m-%d') + datetime.timedelta(days=1)
        filter_dict['create_time__range'] = (start_date, end_date)
    # 管理员，可查看所有工单
    if user.is_superuser:
        pass
    # 非管理员，拥有审核权限、资源组粒度执行权限的，可以查看组内所有工单
    elif user.has_perm('sql.sql_review') or user.has_perm('sql.sql_execute_for_resource_group'):
        # 先获取用户所在资源组列表
        group_list = user_groups(user)
        group_ids = [group.group_id for group in group_list]
        filter_dict['group_id__in'] = group_ids
    # 其他人只能查看自己提交的工单
    else:
        filter_dict['engineer'] = user.username

    # 过滤组合筛选项
    workflow = SqlWorkflow.objects.filter(**filter_dict)

    # 过滤搜索项，模糊检索项包括提交人名称、工单名
    if search:
        workflow = workflow.filter(Q(engineer_display__icontains=search) | Q(workflow_name__icontains=search))

    count = workflow.count()
    workflow_list = workflow.order_by('-create_time')[offset:limit].values(
        "id", "workflow_name", "engineer_display",
        "status", "is_backup", "create_time",
        "instance__instance_name", "db_names",
        "group_name", "syntax_type")

    # QuerySet 序列化
    rows = [row for row in workflow_list]
    result = {"total": count, "rows": rows}
    # 返回查询结果
    return HttpResponse(json.dumps(result, cls=ExtendJSONEncoder, bigint_as_string=True),
                        content_type='application/json')


async def sql_check(db_name, instance, sql_content):
    """SQL检测"""

    logger.debug("Debug db_name in custom sql_check {0}".format(db_name))
    result = {}
    # 交给engine进行检测
    check_engine = get_engine(instance=instance)
    try:
        check_result = check_engine.execute_check(db_name=db_name, sql=sql_content.strip())
    except Exception as e:
        result['status'] = 1
        result['msg'] = str(e)
        logger.error('Sql cehck error {0}'.format(e))
        return HttpResponse(json.dumps(result), content_type='application/json')
    else:
        logger.debug('Debug sql check result for {0}: {1}'.format(db_name, check_result.to_dict()))

    # 检测结果写入全局变量
    global all_check_res
    all_check_res['data']['rows'].extend(check_result.to_dict())
    all_check_res['data']['CheckWarningCount'] += check_result.warning_count
    all_check_res['data']['CheckErrorCount'] += check_result.error_count


@permission_required('sql.sql_submit', raise_exception=True)
def check(request):
    """SQL检测按钮, 此处没有产生工单"""
    sql_content = request.POST.get('sql_content')
    instance_name = request.POST.get('instance_name')
    instance = Instance.objects.get(instance_name=instance_name)
<<<<<<< HEAD
    db_names = request.POST.get('db_names', default='')
    db_names = db_names.split(',') if db_names else []

    logger.debug("Debug db_names in simplecheck api {0}".format(db_names))
    global all_check_res
    all_check_res = {'status': 0, 'msg': 'ok', 'data': {"rows": [], "CheckWarningCount": 0, "CheckErrorCount": 0}}
=======
    db_name = request.POST.get('db_name')
    is_backup = True if request.POST.get('is_backup') == 'True' else False
    cc_users = request.POST.getlist('cc_users')
    run_date_start = request.POST.get('run_date_start')
    run_date_end = request.POST.get('run_date_end')
>>>>>>> 8826e9d6

    # 服务器端参数验证
    if sql_content is None or instance_name is None or db_names is None:
        all_check_res['status'] = 1
        all_check_res['msg'] = '页面提交参数可能为空'
        return HttpResponse(json.dumps(all_check_res), content_type='application/json')

    # 多线程处理多个租户
    # multi_thread(sql_check, db_names, (instance, sql_content))
    # 异步执行
    # asyncio.run(async_check(db_names, instance, sql_content))
    asyncio.run(async_tasks(sql_check, db_names, instance, sql_content))

    return HttpResponse(json.dumps(all_check_res), content_type='application/json')


def check_backup(instance):
    """检查备份设置"""
    is_backup = False
    check_engine = get_engine(instance=instance)
    # 未开启备份选项，并且engine支持备份，强制设置备份
    sys_config = SysConfig()
    if not sys_config.get('enable_backup_switch') and check_engine.auto_backup:
        is_backup = True

    return is_backup


def workflow_check(db_name, instance, sql_content):
    """工单审核"""
    # 再次交给engine进行检测，防止绕过
    logger.debug('Debug db_name in workflow_check {0}'.format(db_name))
    print('Check database {} for SQL {}'.format(db_name, sql_content))
    logger.debug("Debug sql content {}: {}".format(type(sql_content), sql_content))
    check_engine = get_engine(instance=instance)
    try:
        check_result = check_engine.execute_check(db_name=db_name, sql=sql_content.strip())
    except Exception as e:
        logger.error("Error catched while execute sql for database {}: {}".format(db_name, str(e)))
        return False, str(e)

    # 按照系统配置确定是自动驳回还是放行
    sys_config = SysConfig()
    auto_review_wrong = sys_config.get('auto_review_wrong', '')  # 1表示出现警告就驳回，2和空表示出现错误才驳回
    workflow_status = 'workflow_manreviewing'
    if check_result.warning_count > 0 and auto_review_wrong == '1':
        workflow_status = 'workflow_autoreviewwrong'
    elif check_result.error_count > 0 and auto_review_wrong in ('', '1', '2'):
        workflow_status = 'workflow_autoreviewwrong'
    else:
        pass

    logger.debug("Debug sql review result in workflow_check {}".format(check_result.to_dict()))
    print("Debug sql review result in workflow_check {}".format(check_result))

    return check_result, workflow_status


def sql_submit(db_names, request, instance, sql_content, workflow_title, group_id, group_name, list_cc_addr,
               run_date_start, run_date_end):
    """提交SQL工单"""

    logger.debug('Debug db_names in sql_submit {0}'.format(db_names))
    is_backup = check_backup(instance)
    check_result, workflow_status = {}, {}
    for db_name in db_names:
        check_result[db_name], workflow_status[db_name] = workflow_check(db_name, instance, sql_content)
        if check_result[db_name] is False:
            logger.error(workflow_status[db_name])
            context = {'errMsg': workflow_status[db_name]}
            return context

    workflow_status = 'workflow_autoreviewwrong' \
        if 'workflow_autoreviewwrong' in workflow_status.values() \
        else 'workflow_manreviewing'

    if db_names:
        tenant_first = db_names[0]
        syntax_type = check_result[tenant_first].syntax_type
    else:
        syntax_type = check_result.syntax_type

    # 获取对象的值
    check_result = {k: v.to_dict() for k, v in check_result.items()}
    print('SQL check result {}'.format(check_result))

    # 调用工作流生成工单
    # 使用事务保持数据一致性
    try:
        print('Start running sql for tenant {}'.format(db_names))
        with transaction.atomic():
            # 存进数据库里
            sql_workflow = SqlWorkflow.objects.create(
                workflow_name=workflow_title,
                group_id=group_id,
                group_name=group_name,
                engineer=request.user.username,
                engineer_display=request.user.display,
                audit_auth_groups=Audit.settings(group_id, WorkflowDict.workflow_type['sqlreview']),
                status=workflow_status,
                is_backup=is_backup,
                instance=instance,
                db_names=','.join(db_names) if db_names else '',
                is_manual=0,
                syntax_type=syntax_type,
                create_time=timezone.now(),
                run_date_start=run_date_start or None,
                run_date_end=run_date_end or None
            )
            SqlWorkflowContent.objects.create(workflow=sql_workflow,
                                              sql_content=sql_content,
                                              # review_content=check_result.json(),
                                              review_content=json.dumps(check_result),
                                              execute_result=''
                                              )
        workflow_id = sql_workflow.id
        # 自动审核通过了，才调用工作流
        if workflow_status == 'workflow_manreviewing':
            # 调用工作流插入审核信息, 查询权限申请workflow_type=2
            Audit.add(WorkflowDict.workflow_type['sqlreview'], workflow_id)
    except Exception as msg:
        logger.error(f"提交工单报错，错误信息：{traceback.format_exc()}")
        context = {'errMsg': msg}
        return context
    # else:
    finally:
        # 自动审核通过才进行消息通知
        if workflow_status == 'workflow_manreviewing':
            # 获取审核信息
            audit_id = Audit.detail_by_workflow_id(workflow_id=workflow_id,
                                                   workflow_type=WorkflowDict.workflow_type['sqlreview']).audit_id
            async_task(notify_for_audit, audit_id=audit_id, cc_users=cc_users, timeout=60)

        # 结果写入全局变量
        return workflow_id


@permission_required('sql.sql_submit', raise_exception=True)
def submit(request):
    """正式提交SQL, 此处生成工单"""
    sql_content = request.POST.get('sql_content').strip()
    workflow_title = request.POST.get('workflow_name')
    # 检查用户是否有权限涉及到资源组等， 比较复杂， 可以把检查权限改成一个独立的方法
    group_name = request.POST.get('group_name')
    group_id = ResourceGroup.objects.get(group_name=group_name).group_id
    instance_name = request.POST.get('instance_name')
    instance = Instance.objects.get(instance_name=instance_name)
    db_names = request.POST.get('db_names', default='')
    is_backup = True if request.POST.get('is_backup') == 'True' else False
    notify_users = request.POST.getlist('notify_users')
    list_cc_addr = [email['email'] for email in Users.objects.filter(username__in=notify_users).values('email')]
    run_date_start = request.POST.get('run_date_start')
    run_date_end = request.POST.get('run_date_end')

    db_names = db_names.split(',') if db_names else []

    logger.debug("Debug db_names in execute {0}".format(db_names))

    # 服务器端参数验证
    if None in [sql_content, db_names, instance_name, db_names, is_backup]:
        context = {'errMsg': '页面提交参数可能为空'}
        return render(request, 'error.html', context)

    # 验证组权限（用户是否在该组、该组是否有指定实例）
    try:
        user_instances(request.user, tag_codes=['can_write']).get(instance_name=instance_name)
    except instance.DoesNotExist:
        context = {'errMsg': '你所在组未关联该实例！'}
        return render(request, 'error.html', context)

    workflow_id = sql_submit(db_names, request, instance, sql_content, workflow_title, group_id,
                             group_name, list_cc_addr, run_date_start, run_date_end)

    if not isinstance(workflow_id, int):
        logger.error('Got error while audit workflow {}'.format(workflow_id))
        return render(request, 'error.html', workflow_id)
    else:
        all_check_res = {'status': 0, 'msg': 'ok', 'data': workflow_id}

    print('All SQL check result: {}'.format(all_check_res))
    return HttpResponse(json.dumps(all_check_res), content_type='application/json')


@permission_required('sql.sql_review', raise_exception=True)
def alter_run_date(request):
    """
    审核人修改可执行时间
    :param request:
    :return:
    """
    workflow_id = int(request.POST.get('workflow_id', 0))
    run_date_start = request.POST.get('run_date_start')
    run_date_end = request.POST.get('run_date_end')
    if workflow_id == 0:
        context = {'errMsg': 'workflow_id参数为空.'}
        return render(request, 'error.html', context)

    user = request.user
    if Audit.can_review(user, workflow_id, 2) is False:
        context = {'errMsg': '你无权操作当前工单！'}
        return render(request, 'error.html', context)

    try:
        # 存进数据库里
        SqlWorkflow(id=workflow_id,
                    run_date_start=run_date_start or None,
                    run_date_end=run_date_end or None
                    ).save(update_fields=['run_date_start', 'run_date_end'])
    except Exception as msg:
        context = {'errMsg': msg}
        return render(request, 'error.html', context)

    return HttpResponseRedirect(reverse('sql:detail', args=(workflow_id,)))


@permission_required('sql.sql_review', raise_exception=True)
def passed(request):
    """
    审核通过，不执行
    :param request:
    :return:
    """
    workflow_id = int(request.POST.get('workflow_id', 0))
    audit_remark = request.POST.get('audit_remark', '')
    if workflow_id == 0:
        context = {'errMsg': 'workflow_id参数为空.'}
        return render(request, 'error.html', context)

    user = request.user
    if Audit.can_review(user, workflow_id, 2) is False:
        context = {'errMsg': '你无权操作当前工单！'}
        return render(request, 'error.html', context)

    # 使用事务保持数据一致性
    try:
        with transaction.atomic():
            # 调用工作流接口审核
            audit_id = Audit.detail_by_workflow_id(workflow_id=workflow_id,
                                                   workflow_type=WorkflowDict.workflow_type['sqlreview']).audit_id
            audit_result = Audit.audit(audit_id, WorkflowDict.workflow_status['audit_success'],
                                       user.username, audit_remark)

            # 按照审核结果更新业务表审核状态
            if audit_result['data']['workflow_status'] == WorkflowDict.workflow_status['audit_success']:
                # 将流程状态修改为审核通过
                SqlWorkflow(id=workflow_id, status='workflow_review_pass').save(update_fields=['status'])
    except Exception as msg:
        logger.error(f"审核工单报错，错误信息：{traceback.format_exc()}")
        context = {'errMsg': msg}
        return render(request, 'error.html', context)
    else:
        # 消息通知
        async_task(notify_for_audit, audit_id=audit_id, audit_remark=audit_remark, timeout=60)

    return HttpResponseRedirect(reverse('sql:detail', args=(workflow_id,)))


def perm_check(request, workflow_id):
    """
    SQL上线权限校验
    :param request:
    :param workflow_id:
    :return:
    """
    if not (request.user.has_perm('sql.sql_execute') or request.user.has_perm('sql.sql_execute_for_resource_group')):
        raise PermissionDenied

    if workflow_id == 0:
        context = {'errMsg': 'workflow_id参数为空.'}
        return render(request, 'error.html', context)

    if can_execute(request.user, workflow_id) is False:
        context = {'errMsg': '你无权操作当前工单！'}
        return render(request, 'error.html', context)

    if on_correct_time_period(workflow_id) is False:
        context = {'errMsg': '不在可执行时间范围内，如果需要修改执行时间请重新提交工单!'}
        return render(request, 'error.html', context)


def get_operation_info(mode):
    """
    根据执行模式更新工单审计信息
    :param mode: str
    :return:
    """
    # 根据执行模式进行对应修改
    if mode == "auto":
        status = "workflow_executing"
        operation_type = 5
        operation_type_desc = '执行工单'
        operation_info = "自动操作执行"
        finish_time = None
    else:
        status = "workflow_finish"
        operation_type = 6
        operation_type_desc = '手工工单'
        operation_info = "确认手工执行结束"
        finish_time = datetime.datetime.now()

    return status, operation_type, operation_type_desc, operation_info, finish_time


def execute(request):
    """
    执行SQL
    :param request:
    :return:
    """

    workflow_id = int(request.POST.get('workflow_id', 0))
    mode = request.POST.get('mode')

    # 校验多个权限
    perm_check(request, workflow_id)

    # 根据执行模式修改
    status, operation_type, operation_type_desc, operation_info, finish_time = get_operation_info(mode)

    # 将流程状态修改为对应状态
    SqlWorkflow(id=workflow_id, status=status, finish_time=finish_time).save(update_fields=['status', 'finish_time'])

    # 增加工单日志
    audit_id = Audit.detail_by_workflow_id(workflow_id=workflow_id,
                                           workflow_type=WorkflowDict.workflow_type['sqlreview']).audit_id
    Audit.add_log(audit_id=audit_id,
                  operation_type=operation_type,
                  operation_type_desc=operation_type_desc,
                  operation_info=operation_info,
                  operator=request.user.username,
                  operator_display=request.user.display
                  )

    if mode == "auto":
        # 加入执行队列
        async_task('sql.utils.execute_sql.execute', workflow_id,
                   hook='sql.utils.execute_sql.execute_callback', timeout=-1)

    return HttpResponseRedirect(reverse('sql:detail', args=(workflow_id,)))


def timing_task(request):
    """
    定时执行SQL
    :param request:
    :return:
    """
    # 校验多个权限
    if not (request.user.has_perm('sql.sql_execute') or request.user.has_perm('sql.sql_execute_for_resource_group')):
        raise PermissionDenied
    workflow_id = request.POST.get('workflow_id')
    run_date = request.POST.get('run_date')
    if run_date is None or workflow_id is None:
        context = {'errMsg': '时间不能为空'}
        return render(request, 'error.html', context)
    elif run_date < datetime.datetime.now().strftime('%Y-%m-%d %H:%M:%S'):
        context = {'errMsg': '时间不能小于当前时间'}
        return render(request, 'error.html', context)
    workflow_detail = SqlWorkflow.objects.get(id=workflow_id)

    if can_timingtask(request.user, workflow_id) is False:
        context = {'errMsg': '你无权操作当前工单！'}
        return render(request, 'error.html', context)

    run_date = datetime.datetime.strptime(run_date, "%Y-%m-%d %H:%M")
    task_name = f"{Const.workflowJobprefix['sqlreview']}-{workflow_id}"

    if on_correct_time_period(workflow_id, run_date) is False:
        context = {'errMsg': '不在可执行时间范围内，如果需要修改执行时间请重新提交工单!'}
        return render(request, 'error.html', context)

    # 使用事务保持数据一致性
    try:
        with transaction.atomic():
            # 将流程状态修改为定时执行
            workflow_detail.status = 'workflow_timingtask'
            workflow_detail.save()
            # 调用添加定时任务
            add_sql_schedule(task_name, run_date, workflow_id)
            # 增加工单日志
            audit_id = Audit.detail_by_workflow_id(workflow_id=workflow_id,
                                                   workflow_type=WorkflowDict.workflow_type[
                                                       'sqlreview']).audit_id
            Audit.add_log(audit_id=audit_id,
                          operation_type=4,
                          operation_type_desc='定时执行',
                          operation_info="定时执行时间：{}".format(run_date),
                          operator=request.user.username,
                          operator_display=request.user.display
                          )
    except Exception as msg:
        logger.error(f"定时执行工单报错，错误信息：{traceback.format_exc()}")
        context = {'errMsg': msg}
        return render(request, 'error.html', context)
    return HttpResponseRedirect(reverse('sql:detail', args=(workflow_id,)))


def cancel(request):
    """
    终止流程
    :param request:
    :return:
    """
    workflow_id = int(request.POST.get('workflow_id', 0))
    if workflow_id == 0:
        context = {'errMsg': 'workflow_id参数为空.'}
        return render(request, 'error.html', context)
    workflow_detail = SqlWorkflow.objects.get(id=workflow_id)
    audit_remark = request.POST.get('cancel_remark')
    if audit_remark is None:
        context = {'errMsg': '终止原因不能为空'}
        return render(request, 'error.html', context)

    user = request.user
    if can_cancel(request.user, workflow_id) is False:
        context = {'errMsg': '你无权操作当前工单！'}
        return render(request, 'error.html', context)

    # 使用事务保持数据一致性
    try:
        with transaction.atomic():
            # 调用工作流接口取消或者驳回
            audit_id = Audit.detail_by_workflow_id(workflow_id=workflow_id,
                                                   workflow_type=WorkflowDict.workflow_type[
                                                       'sqlreview']).audit_id
            # 仅待审核的需要调用工作流，审核通过的不需要
            if workflow_detail.status != 'workflow_manreviewing':
                # 增加工单日志
                if user.username == workflow_detail.engineer:
                    Audit.add_log(audit_id=audit_id,
                                  operation_type=3,
                                  operation_type_desc='取消执行',
                                  operation_info="取消原因：{}".format(audit_remark),
                                  operator=request.user.username,
                                  operator_display=request.user.display
                                  )
                else:
                    Audit.add_log(audit_id=audit_id,
                                  operation_type=2,
                                  operation_type_desc='审批不通过',
                                  operation_info="审批备注：{}".format(audit_remark),
                                  operator=request.user.username,
                                  operator_display=request.user.display
                                  )
            else:
                if user.username == workflow_detail.engineer:
                    Audit.audit(audit_id,
                                WorkflowDict.workflow_status['audit_abort'],
                                user.username, audit_remark)
                # 非提交人需要校验审核权限
                elif user.has_perm('sql.sql_review'):
                    Audit.audit(audit_id,
                                WorkflowDict.workflow_status['audit_reject'],
                                user.username, audit_remark)
                else:
                    raise PermissionDenied

            # 删除定时执行task
            if workflow_detail.status == 'workflow_timingtask':
                task_name = f"{Const.workflowJobprefix['sqlreview']}-{workflow_id}"
                del_schedule(task_name)
            # 将流程状态修改为人工终止流程
            workflow_detail.status = 'workflow_abort'
            workflow_detail.save()
    except Exception as msg:
        logger.error(f"取消工单报错，错误信息：{traceback.format_exc()}")
        context = {'errMsg': msg}
        return render(request, 'error.html', context)
    else:
        # 仅未审核通过又取消的工单需要发送消息，审核通过的不发送
        audit_detail = Audit.detail_by_workflow_id(workflow_id=workflow_id,
                                                   workflow_type=WorkflowDict.workflow_type['sqlreview'])
        if audit_detail.current_status == WorkflowDict.workflow_status['audit_abort']:
            async_task(notify_for_audit, audit_id=audit_detail.audit_id, audit_remark=audit_remark, timeout=60)
    return HttpResponseRedirect(reverse('sql:detail', args=(workflow_id,)))


def get_workflow_status(request):
    """
    获取某个工单的当前状态
    """
    workflow_id = request.POST['workflow_id']
    if workflow_id == '' or workflow_id is None:
        context = {"status": -1, 'msg': 'workflow_id参数为空.', "data": ""}
        return HttpResponse(json.dumps(context), content_type='application/json')

    workflow_id = int(workflow_id)
    workflow_detail = get_object_or_404(SqlWorkflow, pk=workflow_id)
    result = {"status": workflow_detail.status, "msg": "", "data": ""}
    return JsonResponse(result)


def osc_control(request):
    """用于mysql控制osc执行"""
    workflow_id = request.POST.get('workflow_id')
    sqlsha1 = request.POST.get('sqlsha1')
    command = request.POST.get('command')
    workflow = SqlWorkflow.objects.get(id=workflow_id)
    execute_engine = get_engine(workflow.instance)
    try:
        execute_result = execute_engine.osc_control(command=command, sqlsha1=sqlsha1)
        rows = execute_result.to_dict()
        error = execute_result.error
    except Exception as e:
        rows = []
        error = str(e)
    result = {"total": len(rows), "rows": rows, "msg": error}
    return HttpResponse(json.dumps(result, cls=ExtendJSONEncoder, bigint_as_string=True),
                        content_type='application/json')<|MERGE_RESOLUTION|>--- conflicted
+++ resolved
@@ -135,20 +135,18 @@
     sql_content = request.POST.get('sql_content')
     instance_name = request.POST.get('instance_name')
     instance = Instance.objects.get(instance_name=instance_name)
-<<<<<<< HEAD
     db_names = request.POST.get('db_names', default='')
     db_names = db_names.split(',') if db_names else []
 
-    logger.debug("Debug db_names in simplecheck api {0}".format(db_names))
-    global all_check_res
-    all_check_res = {'status': 0, 'msg': 'ok', 'data': {"rows": [], "CheckWarningCount": 0, "CheckErrorCount": 0}}
-=======
-    db_name = request.POST.get('db_name')
+    # db_name = request.POST.get('db_name')
     is_backup = True if request.POST.get('is_backup') == 'True' else False
     cc_users = request.POST.getlist('cc_users')
     run_date_start = request.POST.get('run_date_start')
     run_date_end = request.POST.get('run_date_end')
->>>>>>> 8826e9d6
+
+    logger.debug("Debug db_names in simplecheck api {0}".format(db_names))
+    global all_check_res
+    all_check_res = {'status': 0, 'msg': 'ok', 'data': {"rows": [], "CheckWarningCount": 0, "CheckErrorCount": 0}}
 
     # 服务器端参数验证
     if sql_content is None or instance_name is None or db_names is None:
