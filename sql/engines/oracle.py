# -*- coding: UTF-8 -*-
# https://stackoverflow.com/questions/7942520/relationship-between-catalog-schema-user-and-database-instance
import logging
import traceback
import re
import sqlparse
import MySQLdb
import simplejson as json
import threading

from common.config import SysConfig
from common.utils.timer import FuncTimer
from sql.utils.sql_utils import get_syntax_type, get_full_sqlitem_list, get_exec_sqlitem_list
from . import EngineBase
import cx_Oracle
from .models import ResultSet, ReviewSet, ReviewResult
from sql.utils.data_masking import brute_mask

logger = logging.getLogger('default')


class OracleEngine(EngineBase):

    def __init__(self, instance=None):
        super(OracleEngine, self).__init__(instance=instance)
        self.service_name = instance.service_name
        self.sid = instance.sid

    def get_connection(self, db_name=None):
        if self.conn:
            return self.conn
        if self.sid:
            dsn = cx_Oracle.makedsn(self.host, self.port, self.sid)
            self.conn = cx_Oracle.connect(self.user, self.password, dsn=dsn, encoding="UTF-8", nencoding="UTF-8")
        elif self.service_name:
            dsn = cx_Oracle.makedsn(self.host, self.port, service_name=self.service_name)
            self.conn = cx_Oracle.connect(self.user, self.password, dsn=dsn, encoding="UTF-8", nencoding="UTF-8")
        else:
            raise ValueError('sid 和 dsn 均未填写, 请联系管理页补充该实例配置.')
        return self.conn

    @property
    def name(self):
        return 'Oracle'

    @property
    def info(self):
        return 'Oracle engine'

    @property
    def auto_backup(self):
        """是否支持备份"""
        return True

    @staticmethod
    def get_backup_connection():
        """备份库连接"""
        archer_config = SysConfig()
        backup_host = archer_config.get('inception_remote_backup_host')
        backup_port = int(archer_config.get('inception_remote_backup_port', 3306))
        backup_user = archer_config.get('inception_remote_backup_user')
        backup_password = archer_config.get('inception_remote_backup_password')
        return MySQLdb.connect(host=backup_host,
                               port=backup_port,
                               user=backup_user,
                               passwd=backup_password,
                               charset='utf8mb4',
                               autocommit=True
                               )

    @property
    def server_version(self):
        conn = self.get_connection()
        version = conn.version
        return tuple([n for n in version.split('.')[:3]])

    def get_all_databases(self):
        """获取数据库列表， 返回resultSet 供上层调用， 底层实际上是获取oracle的schema列表"""
        return self._get_all_schemas()

    def _get_all_databases(self):
        """获取数据库列表, 返回一个ResultSet"""
        sql = "select name from v$database"
        result = self.query(sql=sql)
        db_list = [row[0] for row in result.rows]
        result.rows = db_list
        return result

    def _get_all_instances(self):
        """获取实例列表, 返回一个ResultSet"""
        sql = "select instance_name from v$instance"
        result = self.query(sql=sql)
        instance_list = [row[0] for row in result.rows]
        result.rows = instance_list
        return result

    def _get_all_schemas(self):
        """
        获取模式列表
        :return:
        """
        result = self.query(sql="SELECT username FROM all_users order by username")
        sysschema = (
            'AUD_SYS', 'ANONYMOUS', 'APEX_030200', 'APEX_PUBLIC_USER', 'APPQOSSYS', 'BI USERS', 'CTXSYS', 'DBSNMP',
            'DIP USERS', 'EXFSYS', 'FLOWS_FILES', 'HR USERS', 'IX USERS', 'MDDATA', 'MDSYS', 'MGMT_VIEW', 'OE USERS',
            'OLAPSYS', 'ORACLE_OCM', 'ORDDATA', 'ORDPLUGINS', 'ORDSYS', 'OUTLN', 'OWBSYS', 'OWBSYS_AUDIT', 'PM USERS',
            'SCOTT', 'SH USERS', 'SI_INFORMTN_SCHEMA', 'SPATIAL_CSW_ADMIN_USR', 'SPATIAL_WFS_ADMIN_USR', 'SYS',
            'SYSMAN', 'SYSTEM', 'WMSYS', 'XDB', 'XS$NULL', 'DIP', 'OJVMSYS', 'LBACSYS')
        schema_list = [row[0] for row in result.rows if row[0] not in sysschema]
        result.rows = schema_list
        return result

    def get_all_tables(self, db_name, **kwargs):
        """获取table 列表, 返回一个ResultSet"""
        sql = f"""SELECT table_name FROM all_tables WHERE nvl(tablespace_name, 'no tablespace') NOT IN ('SYSTEM', 'SYSAUX') AND OWNER = '{db_name}' AND IOT_NAME IS NULL AND DURATION IS NULL order by table_name
        """
        result = self.query(db_name=db_name, sql=sql)
        tb_list = [row[0] for row in result.rows if row[0] not in ['test']]
        result.rows = tb_list
        return result

    def get_all_objects(self, db_name, **kwargs):
        """获取object_name 列表, 返回一个ResultSet"""
        sql = f"""SELECT object_name FROM all_objects WHERE OWNER = '{db_name}' """
        result = self.query(db_name=db_name, sql=sql)
        tb_list = [row[0] for row in result.rows if row[0] not in ['test']]
        result.rows = tb_list
        return result

    def get_all_columns_by_tb(self, db_name, tb_name, **kwargs):
        """获取所有字段, 返回一个ResultSet"""
        result = self.describe_table(db_name, tb_name)
        column_list = [row[0] for row in result.rows]
        result.rows = column_list
        return result

    def describe_table(self, db_name, tb_name, **kwargs):
        """return ResultSet"""
        # https://www.thepolyglotdeveloper.com/2015/01/find-tables-oracle-database-column-name/
        sql = f"""SELECT
        column_name,
        data_type,
        data_length,
        nullable,
        data_default
        FROM all_tab_cols
        WHERE table_name = '{tb_name}' and owner = '{db_name}' order by column_id
        """
        result = self.query(db_name=db_name, sql=sql)
        return result

    def object_name_check(self, db_name=None, object_name=''):
        """获取table 列表, 返回一个ResultSet"""
        if '.' in object_name:
            schema_name = object_name.split('.')[0]
            object_name = object_name.split('.')[1]
            sql = f"""SELECT object_name FROM all_objects WHERE OWNER = upper('{schema_name}') and  OBJECT_NAME =  upper('{object_name}')"""
        else:
            sql = f"""SELECT object_name FROM all_objects WHERE OWNER = upper('{db_name}') and  OBJECT_NAME = upper('{object_name}')"""
        result = self.query(db_name=db_name, sql=sql, close_conn=False)
        if result.affected_rows > 0:
            return True
        else:
            return False

    @staticmethod
    def get_sql_first_object_name(sql=''):
        """获取sql文本中的object_name"""
        object_name = ''
        if re.match(r"^create\s+table\s", sql):
            object_name = re.match(r"^create\s+table\s(.+?)(\s|\()", sql, re.M).group(1)
        elif re.match(r"^create\s+index\s", sql):
            object_name = re.match(r"^create\s+index\s(.+?)\s", sql, re.M).group(1)
        elif re.match(r"^create\s+unique\s+index\s", sql):
            object_name = re.match(r"^create\s+unique\s+index\s(.+?)\s", sql, re.M).group(1)
        elif re.match(r"^create\s+sequence\s", sql):
            object_name = re.match(r"^create\s+sequence\s(.+?)(\s|$)", sql, re.M).group(1)
        elif re.match(r"^alter\s+table\s", sql):
            object_name = re.match(r"^alter\s+table\s(.+?)\s", sql, re.M).group(1)
        elif re.match(r"^create\s+function\s", sql):
            object_name = re.match(r"^create\s+function\s(.+?)(\s|\()", sql, re.M).group(1)
        elif re.match(r"^create\s+view\s", sql):
            object_name = re.match(r"^create\s+view\s(.+?)\s", sql, re.M).group(1)
        elif re.match(r"^create\s+procedure\s", sql):
            object_name = re.match(r"^create\s+procedure\s(.+?)\s", sql, re.M).group(1)
        elif re.match(r"^create\s+package\s+body", sql):
            object_name = re.match(r"^create\s+package\s+body\s(.+?)\s", sql, re.M).group(1)
        elif re.match(r"^create\s+package\s", sql):
            object_name = re.match(r"^create\s+package\s(.+?)\s", sql, re.M).group(1)
        else:
            return object_name.strip()
        return object_name.strip()

    @staticmethod
    def check_create_index_table(sql='', object_name_list=None, db_name=''):
        object_name_list = object_name_list or set()
        if re.match(r"^create\s+index\s", sql):
            table_name = re.match(r"^create\s+index\s+.+\s+on\s(.+?)(\(|\s\()", sql, re.M).group(1)
            if '.' not in table_name:
                table_name = f"{db_name}.{table_name}"
            if table_name in object_name_list:
                return True
            else:
                return False
        elif re.match(r"^create\s+unique\s+index\s", sql):
            table_name = re.match(r"^create\s+unique\s+index\s+.+\s+on\s(.+?)(\(|\s\()", sql, re.M).group(1)
            if '.' not in table_name:
                table_name = f"{db_name}.{table_name}"
            if table_name in object_name_list:
                return True
            else:
                return False
        else:
            return False

    @staticmethod
    def get_dml_table(sql='', object_name_list=None, db_name=''):
        object_name_list = object_name_list or set()
        if re.match(r"^update", sql):
            table_name = re.match(r"^update\s(.+?)\s", sql, re.M).group(1)
            if '.' not in table_name:
                table_name = f"{db_name}.{table_name}"
            if table_name in object_name_list:
                return True
            else:
                return False
        elif re.match(r"^delete", sql):
<<<<<<< HEAD
            table_name = re.match(r"^delete\s+from\s(.+?)", sql, re.M).group(1)
=======
            table_name = re.match(r"^delete\s+from\s+([\w-]+)\s*", sql, re.M).group(1)
>>>>>>> a762449 (修复oracle审核正则匹配问题 #1169)
            if '.' not in table_name:
                table_name = f"{db_name}.{table_name}"
            if table_name in object_name_list:
                return True
            else:
                return False
        elif re.match(r"^insert\s", sql):
<<<<<<< HEAD
            table_name = re.match(r"^insert\s+((into)|(all\s+into)|(all\s+when\s(.+?)into))\s(.+?)(\(|\s)", sql, re.M).group(6)
=======
            table_name = re.match(r"^insert\s+((into)|(all\s+into)|(all\s+when\s(.+?)into))\s+(.+?)(\(|\s)", sql, re.M).group(6)
>>>>>>> a762449 (修复oracle审核正则匹配问题 #1169)
            if '.' not in table_name:
                table_name = f"{db_name}.{table_name}"
            if table_name in object_name_list:
                return True
            else:
                return False
        else:
            return False

    @staticmethod
    def where_check(sql=''):
        if re.match(r"^update((?!where).)*$|^delete((?!where).)*$", sql):
            return True
        else:
            parsed = sqlparse.parse(sql)[0]
            flattened = list(parsed.flatten())
            n_skip = 0
            flattened = flattened[:len(flattened) - n_skip]
            logical_operators = ('AND', 'OR', 'NOT', 'BETWEEN', 'ORDER BY', 'GROUP BY', 'HAVING')
            for t in reversed(flattened):
                if t.is_keyword:
                    return True
            return False

    def explain_check(self, db_name=None, sql='', close_conn=False):
        # 使用explain进行支持的SQL语法审核，连接需不中断，防止数据库不断fork进程的大批量消耗
        result = {'msg': '', 'rows': 0}
        try:
            conn = self.get_connection()
            cursor = conn.cursor()
            if db_name:
                cursor.execute(f"ALTER SESSION SET CURRENT_SCHEMA = {db_name}")
            if re.match(r"^explain", sql, re.I):
                sql = sql
            else:
                sql = f"explain plan for {sql}"
            sql = sql.rstrip(';')
            cursor.execute(sql)
            # 获取影响行数
            cursor.execute(f"select CARDINALITY from SYS.PLAN_TABLE$ where id = 0")
            rows = cursor.fetchone()
            conn.rollback()
            if rows[0] is None:
                result['rows'] = 0
            else:
                result['rows'] = rows[0]
        except Exception as e:
            logger.warning(f"Oracle 语句执行报错，语句：{sql}，错误信息{traceback.format_exc()}")
            result['msg'] = str(e)
        finally:
            if close_conn:
                self.close()
            return result

    def query_check(self, db_name=None, sql=''):
        # 查询语句的检查、注释去除、切分
        result = {'msg': '', 'bad_query': False, 'filtered_sql': sql, 'has_star': False}
        keyword_warning = ''
        star_patter = r"(^|,|\s)\*(\s|\(|$)"
        # 删除注释语句，进行语法判断，执行第一条有效sql
        try:
            sql = sqlparse.format(sql, strip_comments=True)
            sql = sqlparse.split(sql)[0]
            result['filtered_sql'] = re.sub(r';$', '', sql.strip())
            sql_lower = sql.lower()
        except IndexError:
            result['bad_query'] = True
            result['msg'] = '没有有效的SQL语句'
            return result
        if re.match(r"^select|^with|^explain", sql_lower) is None:
            result['bad_query'] = True
            result['msg'] = '不支持语法!'
            return result
        if re.search(star_patter, sql_lower) is not None:
            keyword_warning += '禁止使用 * 关键词\n'
            result['has_star'] = True
        if '+' in sql_lower:
            keyword_warning += '禁止使用 + 关键词\n'
            result['bad_query'] = True
        if result.get('bad_query') or result.get('has_star'):
            result['msg'] = keyword_warning
        return result

    def filter_sql(self, sql='', limit_num=0):
        sql_lower = sql.lower()
        # 对查询sql增加limit限制
        if re.match(r"^select|^with", sql_lower) and not (
                re.match(r"^select\s+sql_audit.", sql_lower) and sql_lower.find(" sql_audit where rownum <= ") != -1):
            sql = f"select sql_audit.* from ({sql.rstrip(';')}) sql_audit where rownum <= {limit_num}"
        return sql.strip()

    def query(self, db_name=None, sql='', limit_num=0, close_conn=True, **kwargs):
        """返回 ResultSet """
        result_set = ResultSet(full_sql=sql)
        try:
            conn = self.get_connection()
            cursor = conn.cursor()
            if db_name:
                cursor.execute(f"ALTER SESSION SET CURRENT_SCHEMA = {db_name}")
            sql = sql.rstrip(';')
            # 支持oralce查询SQL执行计划语句
            if re.match(r"^explain", sql, re.I):
                cursor.execute(sql)
                # 重置SQL文本，获取SQL执行计划
                sql = f"select PLAN_TABLE_OUTPUT from table(dbms_xplan.display)"
            cursor.execute(sql)
            fields = cursor.description
            if any(x[1] == cx_Oracle.CLOB for x in fields):
                rows = [tuple([(c.read() if type(c) == cx_Oracle.LOB else c) for c in r]) for r in cursor]
                if int(limit_num) > 0:
                    rows = rows[0:int(limit_num)]
            else:
                if int(limit_num) > 0:
                    rows = cursor.fetchmany(int(limit_num))
                else:
                    rows = cursor.fetchall()
            result_set.column_list = [i[0] for i in fields] if fields else []
            result_set.rows = [tuple(x) for x in rows]
            result_set.affected_rows = len(result_set.rows)
        except Exception as e:
            logger.warning(f"Oracle 语句执行报错，语句：{sql}，错误信息{traceback.format_exc()}")
            result_set.error = str(e)
        finally:
            if close_conn:
                self.close()
        return result_set

    def query_masking(self, schema_name=None, sql='', resultset=None):
        """传入 sql语句, db名, 结果集,
        返回一个脱敏后的结果集"""
        # 仅对select语句脱敏
        if re.match(r"^select|^with", sql, re.I):
            filtered_result = brute_mask(self.instance, resultset)
            filtered_result.is_masked = True
        else:
            filtered_result = resultset
        return filtered_result

    def execute_check(self, db_name=None, sql='', close_conn=True):
        """
        上线单执行前的检查, 返回Review set
        update by Jan.song 20200302
        使用explain对数据修改预计进行检测
        """
        config = SysConfig()
        check_result = ReviewSet(full_sql=sql)
        # explain支持的语法
        explain_re = r"^merge|^update|^delete|^insert|^create\s+table|^create\s+index|^create\s+unique\s+index"
        # 禁用/高危语句检查
        line = 1
        # 保存SQL中的新建对象
        object_name_list = set()
        critical_ddl_regex = config.get('critical_ddl_regex', '')
        p = re.compile(critical_ddl_regex)
        check_result.syntax_type = 2  # TODO 工单类型 0、其他 1、DDL，2、DML
        try:
            sqlitemList = get_full_sqlitem_list(sql, db_name)
            for sqlitem in sqlitemList:
                sql_lower = sqlitem.statement.lower().rstrip(';')
                # 禁用语句
                if re.match(r"^select|^with|^explain", sql_lower):
                    check_result.is_critical = True
                    result = ReviewResult(id=line, errlevel=2,
                                          stagestatus='驳回不支持语句',
                                          errormessage='仅支持DML和DDL语句，查询语句请使用SQL查询功能！',
                                          sql=sqlitem.statement)
                # 高危语句
                elif critical_ddl_regex and p.match(sql_lower.strip()):
                    check_result.is_critical = True
                    result = ReviewResult(id=line, errlevel=2,
                                          stagestatus='驳回高危SQL',
                                          errormessage='禁止提交匹配' + critical_ddl_regex + '条件的语句！',
                                          sql=sqlitem.statement)
                # 驳回未带where数据修改语句，如确实需做全部删除或更新，显示的带上where 1=1
                elif re.match(r"^update((?!where).)*$|^delete((?!where).)*$", sql_lower):
                    check_result.is_critical = True
                    result = ReviewResult(id=line, errlevel=2,
                                          stagestatus='驳回未带where数据修改',
                                          errormessage='数据修改需带where条件！',
                                          sql=sqlitem.statement)
                # 驳回事务控制，会话控制SQL
                elif re.match(r"^set|^rollback|^exit", sql_lower):
                    check_result.is_critical = True
                    result = ReviewResult(id=line, errlevel=2,
                                          stagestatus='SQL中不能包含^set|^rollback|^exit',
                                          errormessage='SQL中不能包含^set|^rollback|^exit',
                                          sql=sqlitem.statement)

                # 通过explain对SQL做语法语义检查
                elif re.match(explain_re, sql_lower) and sqlitem.stmt_type == 'SQL':
                    if self.check_create_index_table(db_name=db_name, sql=sql_lower, object_name_list=object_name_list):
                        object_name = self.get_sql_first_object_name(sql=sql_lower)
                        if '.' in object_name:
                            object_name = object_name
                        else:
                            object_name = f"""{db_name}.{object_name}"""
                        object_name_list.add(object_name)
                        result = ReviewResult(id=line, errlevel=1,
                                              stagestatus='WARNING:新建表的新建索引语句暂无法检测！',
                                              errormessage='WARNING:新建表的新建索引语句暂无法检测！',
                                              stmt_type=sqlitem.stmt_type,
                                              object_owner=sqlitem.object_owner,
                                              object_type=sqlitem.object_type,
                                              object_name=sqlitem.object_name,
                                              sql=sqlitem.statement)
                    elif len(object_name_list) > 0 and self.get_dml_table(db_name=db_name, sql=sql_lower,
                                                                          object_name_list=object_name_list):
                        result = ReviewResult(id=line, errlevel=1,
                                              stagestatus='WARNING:新建表的数据修改暂无法检测！',
                                              errormessage='WARNING:新建表的数据修改暂无法检测！',
                                              stmt_type=sqlitem.stmt_type,
                                              object_owner=sqlitem.object_owner,
                                              object_type=sqlitem.object_type,
                                              object_name=sqlitem.object_name,
                                              sql=sqlitem.statement)
                    else:
                        result_set = self.explain_check(db_name=db_name, sql=sqlitem.statement, close_conn=False)
                        if result_set['msg']:
                            check_result.is_critical = True
                            result = ReviewResult(id=line, errlevel=2,
                                                  stagestatus='explain语法检查未通过！',
                                                  errormessage=result_set['msg'],
                                                  sql=sqlitem.statement)
                        else:
                            # 对create table\create index\create unique index语法做对象存在性检测
                            if re.match(r"^create\s+table|^create\s+index|^create\s+unique\s+index", sql_lower):
                                object_name = self.get_sql_first_object_name(sql=sql_lower)
                                # 保存create对象对后续SQL做存在性判断
                                if '.' in object_name:
                                    object_name = object_name
                                else:
                                    object_name = f"""{db_name}.{object_name}"""
                                if self.object_name_check(db_name=db_name,
                                                          object_name=object_name) or object_name in object_name_list:
                                    check_result.is_critical = True
                                    result = ReviewResult(id=line, errlevel=2,
                                                          stagestatus=f"""{object_name}对象已经存在！""",
                                                          errormessage=f"""{object_name}对象已经存在！""",
                                                          sql=sqlitem.statement)
                                else:
                                    object_name_list.add(object_name)
                                    if result_set['rows'] > 1000:
                                        result = ReviewResult(id=line, errlevel=1,
                                                              stagestatus='影响行数大于1000，请关注',
                                                              errormessage='影响行数大于1000，请关注',
                                                              sql=sqlitem.statement,
                                                              stmt_type=sqlitem.stmt_type,
                                                              object_owner=sqlitem.object_owner,
                                                              object_type=sqlitem.object_type,
                                                              object_name=sqlitem.object_name,
                                                              affected_rows=result_set['rows'],
                                                              execute_time=0, )
                                    else:
                                        result = ReviewResult(id=line, errlevel=0,
                                                              stagestatus='Audit completed',
                                                              errormessage='None',
                                                              sql=sqlitem.statement,
                                                              stmt_type=sqlitem.stmt_type,
                                                              object_owner=sqlitem.object_owner,
                                                              object_type=sqlitem.object_type,
                                                              object_name=sqlitem.object_name,
                                                              affected_rows=result_set['rows'],
                                                              execute_time=0, )
                            else:
                                if result_set['rows'] > 1000:
                                    result = ReviewResult(id=line, errlevel=1,
                                                          stagestatus='影响行数大于1000，请关注',
                                                          errormessage='影响行数大于1000，请关注',
                                                          sql=sqlitem.statement,
                                                          stmt_type=sqlitem.stmt_type,
                                                          object_owner=sqlitem.object_owner,
                                                          object_type=sqlitem.object_type,
                                                          object_name=sqlitem.object_name,
                                                          affected_rows=result_set['rows'],
                                                          execute_time=0, )
                                else:
                                    result = ReviewResult(id=line, errlevel=0,
                                                          stagestatus='Audit completed',
                                                          errormessage='None',
                                                          sql=sqlitem.statement,
                                                          stmt_type=sqlitem.stmt_type,
                                                          object_owner=sqlitem.object_owner,
                                                          object_type=sqlitem.object_type,
                                                          object_name=sqlitem.object_name,
                                                          affected_rows=result_set['rows'],
                                                          execute_time=0, )
                # 其它无法用explain判断的语句
                else:
                    # 对alter table做对象存在性检查
                    if re.match(r"^alter\s+table\s", sql_lower):
                        object_name = self.get_sql_first_object_name(sql=sql_lower)
                        if '.' in object_name:
                            object_name = object_name
                        else:
                            object_name = f"""{db_name}.{object_name}"""
                        if not self.object_name_check(db_name=db_name,
                                                      object_name=object_name) and object_name not in object_name_list:
                            check_result.is_critical = True
                            result = ReviewResult(id=line, errlevel=2,
                                                  stagestatus=f"""{object_name}对象不存在！""",
                                                  errormessage=f"""{object_name}对象不存在！""",
                                                  sql=sqlitem.statement)
                        else:
                            result = ReviewResult(id=line, errlevel=1,
                                                  stagestatus='当前平台，此语法不支持审核！',
                                                  errormessage='当前平台，此语法不支持审核！',
                                                  sql=sqlitem.statement,
                                                  stmt_type=sqlitem.stmt_type,
                                                  object_owner=sqlitem.object_owner,
                                                  object_type=sqlitem.object_type,
                                                  object_name=sqlitem.object_name,
                                                  affected_rows=0,
                                                  execute_time=0, )
                    # 对create做对象存在性检查
                    elif re.match(r"^create", sql_lower):
                        object_name = self.get_sql_first_object_name(sql=sql_lower)
                        if '.' in object_name:
                            object_name = object_name
                        else:
                            object_name = f"""{db_name}.{object_name}"""
                        if self.object_name_check(db_name=db_name,
                                                  object_name=object_name) or object_name in object_name_list:
                            check_result.is_critical = True
                            result = ReviewResult(id=line, errlevel=2,
                                                  stagestatus=f"""{object_name}对象已经存在！""",
                                                  errormessage=f"""{object_name}对象已经存在！""",
                                                  sql=sqlitem.statement)
                        else:
                            object_name_list.add(object_name)
                            result = ReviewResult(id=line, errlevel=1,
                                                  stagestatus='当前平台，此语法不支持审核！',
                                                  errormessage='当前平台，此语法不支持审核！',
                                                  sql=sqlitem.statement,
                                                  stmt_type=sqlitem.stmt_type,
                                                  object_owner=sqlitem.object_owner,
                                                  object_type=sqlitem.object_type,
                                                  object_name=sqlitem.object_name,
                                                  affected_rows=0,
                                                  execute_time=0, )
                    else:
                        result = ReviewResult(id=line, errlevel=1,
                                              stagestatus='当前平台，此语法不支持审核！',
                                              errormessage='当前平台，此语法不支持审核！',
                                              sql=sqlitem.statement,
                                              stmt_type=sqlitem.stmt_type,
                                              object_owner=sqlitem.object_owner,
                                              object_type=sqlitem.object_type,
                                              object_name=sqlitem.object_name,
                                              affected_rows=0,
                                              execute_time=0, )
                # 判断工单类型
                if get_syntax_type(sql=sqlitem.statement, db_type='oracle') == 'DDL':
                    check_result.syntax_type = 1
                check_result.rows += [result]
                # 遇到禁用和高危语句直接返回，提高效率
                if check_result.is_critical:
                    check_result.error_count += 1
                    return check_result
                line += 1
        except Exception as e:
            logger.warning(f"Oracle 语句执行报错，第{line}个SQL：{sqlitem.statement}，错误信息{traceback.format_exc()}")
            check_result.error = str(e)
        finally:
            if close_conn:
                self.close()
        return check_result

    def execute_workflow(self, workflow, close_conn=True):
        """执行上线单，返回Review set
           原来的逻辑是根据 sql_content简单来分割SQL，进而再执行这些SQL
           新的逻辑变更为根据审核结果中记录的sql来执行，
           如果是PLSQL存储过程等对象定义操作，还需检查确认新建对象是否编译通过!
        """
        review_content = workflow.sqlworkflowcontent.review_content
        review_result = json.loads(review_content)
        sqlitemList = get_exec_sqlitem_list(review_result, workflow.db_name)

        sql = workflow.sqlworkflowcontent.sql_content
        execute_result = ReviewSet(full_sql=sql)

        line = 1
        statement = None
        try:
            conn = self.get_connection()
            cursor = conn.cursor()
            # 获取执行工单时间，用于备份SQL的日志挖掘起始时间
            cursor.execute(f"alter session set nls_date_format='yyyy-mm-dd hh24:mi:ss'")
            cursor.execute(f"select sysdate from dual")
            rows = cursor.fetchone()
            begin_time = rows[0]
            # 逐条执行切分语句，追加到执行结果中
            for sqlitem in sqlitemList:
                statement = sqlitem.statement
                if sqlitem.stmt_type == "SQL":
                    statement = statement.rstrip(';')
                with FuncTimer() as t:
                    if statement != '':
                        cursor.execute(statement)
                        conn.commit()

                rowcount = cursor.rowcount
                stagestatus = "Execute Successfully"
                if sqlitem.stmt_type == "PLSQL" and sqlitem.object_name and sqlitem.object_name != 'ANONYMOUS' and sqlitem.object_name != '':
                    query_obj_sql = f"""SELECT OBJECT_NAME, STATUS, TO_CHAR(LAST_DDL_TIME, 'YYYY-MM-DD HH24:MI:SS') FROM ALL_OBJECTS 
                                         WHERE OWNER = '{sqlitem.object_owner}' 
                                         AND OBJECT_NAME = '{sqlitem.object_name}' 
                                        """
                    cursor.execute(query_obj_sql)
                    row = cursor.fetchone()
                    if row:
                        status = row[1]
                        if status and status == "INVALID":
                            stagestatus = "Compile Failed. Object " + sqlitem.object_owner + "." + sqlitem.object_name + " is invalid."
                    else:
                        stagestatus = "Compile Failed. Object " + sqlitem.object_owner + "." + sqlitem.object_name + " doesn't exist."

                    if stagestatus != "Execute Successfully":
                        raise Exception(stagestatus)

                execute_result.rows.append(ReviewResult(
                    id=line,
                    errlevel=0,
                    stagestatus=stagestatus,
                    errormessage='None',
                    sql=statement,
                    affected_rows=cursor.rowcount,
                    execute_time=t.cost,
                ))
                line += 1
        except Exception as e:
            logger.warning(f"Oracle命令执行报错，工单id：{workflow.id}，语句：{statement or sql}， 错误信息：{traceback.format_exc()}")
            execute_result.error = str(e)
            # conn.rollback()
            # 追加当前报错语句信息到执行结果中
            execute_result.rows.append(ReviewResult(
                id=line,
                errlevel=2,
                stagestatus='Execute Failed',
                errormessage=f'异常信息：{e}',
                sql=statement or sql,
                affected_rows=0,
                execute_time=0,
            ))
            line += 1
            # 报错语句后面的语句标记为审核通过、未执行，追加到执行结果中
            for sqlitem in sqlitemList[line - 1:]:
                execute_result.rows.append(ReviewResult(
                    id=line,
                    errlevel=0,
                    stagestatus='Audit completed',
                    errormessage=f'前序语句失败, 未执行',
                    sql=sqlitem.statement,
                    affected_rows=0,
                    execute_time=0,
                ))
                line += 1
        finally:
            # 备份
            if workflow.is_backup:
                try:
                    cursor.execute(f"select sysdate from dual")
                    rows = cursor.fetchone()
                    end_time = rows[0]
                    self.backup(workflow, cursor=cursor, begin_time=begin_time, end_time=end_time)
                except Exception as e:
                    logger.error(f"Oracle工单备份异常，工单id：{workflow.id}， 错误信息：{traceback.format_exc()}")
            if close_conn:
                self.close()
        return execute_result

    def backup(self, workflow, cursor, begin_time, end_time):
        """
        :param workflow: 工单对象，作为备份记录与工单的关联列
        :param cursor: 执行SQL的当前会话游标
        :param begin_time: 执行SQL开始时间
        :param end_time: 执行SQL结束时间
        :return:
        """
        # add Jan.song 2020402
        # 生成回滚SQL,执行用户需要有grant select any transaction to 权限，需要有grant execute on dbms_logmnr to权限
        # 数据库需开启最小化附加日志alter database add supplemental log data;
        # 需为归档模式;开启附件日志会增加redo日志量,一般不会有多大影响，需评估归档磁盘空间，redo磁盘IO性能
        try:
            # 备份存放数据库和MySQL备份库统一，需新建备份用database和table，table存放备份SQL，记录使用workflow.id关联上线工单
            workflow_id = workflow.id
            conn = self.get_backup_connection()
            backup_cursor = conn.cursor()
            backup_cursor.execute(f"""create database if not exists ora_backup;""")
            backup_cursor.execute(f"use ora_backup;")
            backup_cursor.execute(f"""CREATE TABLE if not exists `sql_rollback` (
                                       `id` bigint(20) NOT NULL AUTO_INCREMENT,
                                       `redo_sql` mediumtext,
                                       `undo_sql` mediumtext,
                                       `workflow_id` bigint(20) NOT NULL,
                                        PRIMARY KEY (`id`),
                                        key `idx_sql_rollback_01` (`workflow_id`)
                                     ) ENGINE=InnoDB DEFAULT CHARSET=utf8mb4;""")
            # 使用logminer抓取回滚SQL
            logmnr_start_sql = f'''begin
                                        dbms_logmnr.start_logmnr(
                                        starttime=>to_date('{begin_time}','yyyy-mm-dd hh24:mi:ss'),
                                        endtime=>to_date('{end_time}','yyyy/mm/dd hh24:mi:ss'),
                                        options=>dbms_logmnr.dict_from_online_catalog + dbms_logmnr.continuous_mine);
                                    end;'''
            undo_sql = f'''select sql_redo,sql_undo from v$logmnr_contents 
                                  where  SEG_OWNER not in ('SYS','SYSTEM')
                                         and session# = (select sid from v$mystat where rownum = 1)
                                         and serial# = (select serial# from v$session s where s.sid = (select sid from v$mystat where rownum = 1 )) order by scn desc'''
            logmnr_end_sql = f'''begin
                                    dbms_logmnr.end_logmnr;
                                 end;'''
            cursor.execute(logmnr_start_sql)
            cursor.execute(undo_sql)
            rows = cursor.fetchall()
            cursor.execute(logmnr_end_sql)
            if len(rows) > 0:
                for row in rows:
                    redo_sql = f"{row[0]}"
                    redo_sql = redo_sql.replace("'", "\\'")
                    if row[1] is None:
                        undo_sql = f' '
                    else:
                        undo_sql = f"{row[1]}"
                    undo_sql = undo_sql.replace("'", "\\'")
                    # 回滚SQL入库
                    sql = f"""insert into sql_rollback(redo_sql,undo_sql,workflow_id) values('{redo_sql}','{undo_sql}',{workflow_id});"""
                    backup_cursor.execute(sql)
        except Exception as e:
            logger.warning(f"备份失败，错误信息{traceback.format_exc()}")
            return False
        finally:
            # 关闭连接
            if conn:
                conn.close()
        return True

    def get_rollback(self, workflow):
        """
         add by Jan.song 20200402
        获取回滚语句，并且按照执行顺序倒序展示，return ['源语句'，'回滚语句']
        """
        list_execute_result = json.loads(workflow.sqlworkflowcontent.execute_result)
        # 回滚语句倒序展示
        list_execute_result.reverse()
        list_backup_sql = []
        try:
            # 创建连接
            conn = self.get_backup_connection()
            cur = conn.cursor()
            sql = f"""select redo_sql,undo_sql from sql_rollback where workflow_id = {workflow.id} order by id;"""
            cur.execute(f"use ora_backup;")
            cur.execute(sql)
            list_tables = cur.fetchall()
            for row in list_tables:
                redo_sql = row[0]
                undo_sql = row[1]
                # 拼接成回滚语句列表,['源语句'，'回滚语句']
                list_backup_sql.append([redo_sql, undo_sql])
        except Exception as e:
            logger.error(f"获取回滚语句报错，异常信息{traceback.format_exc()}")
            raise Exception(e)
        # 关闭连接
        if conn:
            conn.close()
        return list_backup_sql

    def sqltuningadvisor(self, db_name=None, sql='', close_conn=True, **kwargs):
        """
        add by Jan.song 20200421
        使用DBMS_SQLTUNE包做sql tuning支持
        执行用户需要有advior角色
        返回 ResultSet
        """
        result_set = ResultSet(full_sql=sql)
        task_name = 'sqlaudit' + f'''{threading.currentThread().ident}'''
        task_begin = 0
        try:
            conn = self.get_connection()
            cursor = conn.cursor()
            sql = sql.rstrip(';')
            # 创建分析任务
            create_task_sql = f'''DECLARE
                                  my_task_name VARCHAR2(30);
                                  my_sqltext  CLOB;
                                  BEGIN
                                  my_sqltext := '{sql}';
                                  my_task_name := DBMS_SQLTUNE.CREATE_TUNING_TASK(
                                  sql_text    => my_sqltext,
                                  user_name   => '{db_name}', 
                                  scope       => 'COMPREHENSIVE',
                                  time_limit  => 30,
                                  task_name   => '{task_name}',
                                  description => 'tuning');
                                  DBMS_SQLTUNE.EXECUTE_TUNING_TASK( task_name => '{task_name}');
                                  END;'''
            task_begin = 1
            cursor.execute(create_task_sql)
            # 获取分析报告
            get_task_sql = f'''select DBMS_SQLTUNE.REPORT_TUNING_TASK( '{task_name}') from dual'''
            cursor.execute(get_task_sql)
            fields = cursor.description
            if any(x[1] == cx_Oracle.CLOB for x in fields):
                rows = [tuple([(c.read() if type(c) == cx_Oracle.LOB else c) for c in r]) for r in cursor]
            else:
                rows = cursor.fetchall()
            result_set.column_list = [i[0] for i in fields] if fields else []
            result_set.rows = [tuple(x) for x in rows]
            result_set.affected_rows = len(result_set.rows)
        except Exception as e:
            logger.warning(f"Oracle 语句执行报错，语句：{sql}，错误信息{traceback.format_exc()}")
            result_set.error = str(e)
        finally:
            # 结束分析任务
            if task_begin == 1:
                end_sql = f'''DECLARE 
                             begin 
                             dbms_sqltune.drop_tuning_task('{task_name}');
                             end;'''
                cursor.execute(end_sql)
            if close_conn:
                self.close()
        return result_set

    def close(self):
        if self.conn:
            self.conn.close()
            self.conn = None<|MERGE_RESOLUTION|>--- conflicted
+++ resolved
@@ -225,11 +225,7 @@
             else:
                 return False
         elif re.match(r"^delete", sql):
-<<<<<<< HEAD
-            table_name = re.match(r"^delete\s+from\s(.+?)", sql, re.M).group(1)
-=======
             table_name = re.match(r"^delete\s+from\s+([\w-]+)\s*", sql, re.M).group(1)
->>>>>>> a762449 (修复oracle审核正则匹配问题 #1169)
             if '.' not in table_name:
                 table_name = f"{db_name}.{table_name}"
             if table_name in object_name_list:
@@ -237,11 +233,7 @@
             else:
                 return False
         elif re.match(r"^insert\s", sql):
-<<<<<<< HEAD
-            table_name = re.match(r"^insert\s+((into)|(all\s+into)|(all\s+when\s(.+?)into))\s(.+?)(\(|\s)", sql, re.M).group(6)
-=======
             table_name = re.match(r"^insert\s+((into)|(all\s+into)|(all\s+when\s(.+?)into))\s+(.+?)(\(|\s)", sql, re.M).group(6)
->>>>>>> a762449 (修复oracle审核正则匹配问题 #1169)
             if '.' not in table_name:
                 table_name = f"{db_name}.{table_name}"
             if table_name in object_name_list:
