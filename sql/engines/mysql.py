# -*- coding: UTF-8 -*-
import logging
import traceback
import MySQLdb
import re
import os
import sqlparse
from MySQLdb.connections import numeric_part
<<<<<<< HEAD
from DBUtils.PooledDB import PooledDB, SharedDBConnection
import asyncio
=======
from MySQLdb.constants import FIELD_TYPE
>>>>>>> 8826e9d6

from sql.utils.multi_thread import multi_thread
from sql.utils.async_tasks import async_tasks
from sql.utils.sql_conn import setup_conn, shutdown_conn
from sql.engines.goinception import GoInceptionEngine
from sql.utils.sql_utils import get_syntax_type, remove_comments
from . import EngineBase
from .models import ResultSet, ReviewResult, ReviewSet
from .inception import InceptionEngine
from sql.utils.data_masking import data_masking
from common.config import SysConfig
from common.utils.get_logger import get_logger


class MysqlEngine(EngineBase):
<<<<<<< HEAD
    def __init__(self, instance=None):
        super().__init__(instance=instance)
        self.logger = get_logger()

    def get_connection(self, db_name=None):
        if self.pool: return self.pool

        if db_name:
            self.pool = setup_conn(self.host, self.port, user=self.user, password=self.password, database=db_name, charset='utf8mb4')
        else:
            self.pool = setup_conn(self.host, self.port, user=self.user, password=self.password,
                                   charset='utf8mb4')

        # self.conn = self.pool.connection()
        # self.thread_id = self.conn.thread_id()
        return self.pool

    def close(self, pool=None):
        if self.pool:
            self.pool.close()
=======

    def get_connection(self, db_name=None):
        # https://stackoverflow.com/questions/19256155/python-mysqldb-returning-x01-for-bit-values
        conversions = MySQLdb.converters.conversions
        conversions[FIELD_TYPE.BIT] = lambda data: data == b'\x01'
        if self.conn:
            self.thread_id = self.conn.thread_id()
            return self.conn
        if db_name:
            self.conn = MySQLdb.connect(host=self.host, port=self.port, user=self.user, passwd=self.password,
                                        db=db_name, charset=self.instance.charset or 'utf8mb4',
                                        conv=conversions,
                                        connect_timeout=10)
        else:
            self.conn = MySQLdb.connect(host=self.host, port=self.port, user=self.user, passwd=self.password,
                                        charset=self.instance.charset or 'utf8mb4',
                                        conv=conversions,
                                        connect_timeout=10)
        self.thread_id = self.conn.thread_id()
        return self.conn
>>>>>>> 8826e9d6

    @property
    def name(self):
        return 'MySQL'

    @property
    def info(self):
        return 'MySQL engine'

    @property
    def auto_backup(self):
        """是否支持备份"""
        return True

    @property
    def seconds_behind_master(self):
        slave_status = self.query(sql='show slave status', close_conn=False)
        return slave_status.rows[0][32] if slave_status.rows else None

    @property
    def server_version(self):
        version = self.query(sql="select @@version").rows[0][0]
        return tuple([numeric_part(n) for n in version.split('.')[:3]])

    def kill_connection(self, thread_id):
        """终止数据库连接"""
        self.query(sql=f'kill {thread_id}')

    def get_all_databases(self):
        """获取数据库列表, 返回一个ResultSet"""
        sql = "show databases"
        result = self.query(sql=sql)
        db_list = [row[0] for row in result.rows
                   if row[0] not in ('information_schema', 'performance_schema', 'mysql', 'test', 'sys')]
        result.rows = db_list
        return result

    def get_all_tables(self, db_name):
        """获取table 列表, 返回一个ResultSet"""
        sql = "show tables"
        result = self.query(db_name=db_name, sql=sql)
        tb_list = [row[0] for row in result.rows if row[0] not in ['test']]
        result.rows = tb_list
        return result

    def get_all_columns_by_tb(self, db_name, tb_name):
        """获取所有字段, 返回一个ResultSet"""
        sql = f"""SELECT 
            COLUMN_NAME,
            COLUMN_TYPE,
            CHARACTER_SET_NAME,
            IS_NULLABLE,
            COLUMN_KEY,
            EXTRA,
            COLUMN_COMMENT
        FROM
            information_schema.COLUMNS
        WHERE
            TABLE_SCHEMA = '{db_name}'
                AND TABLE_NAME = '{tb_name}'
        ORDER BY ORDINAL_POSITION;"""
        result = self.query(db_name=db_name, sql=sql)
        column_list = [row[0] for row in result.rows]
        result.rows = column_list
        return result

    def describe_table(self, db_name, tb_name):
        """return ResultSet 类似查询"""
        sql = f"show create table {tb_name};"
        result = self.query(db_name=db_name, sql=sql)
        return result

    def query(self, db_name='', sql='', limit_num=0, close_conn=False):
        """返回 ResultSet """
        result_set = ResultSet(full_sql=sql)
        try:
            # 连接池获取连接
            pool = self.get_connection(db_name=db_name)
            conn = pool.connection()
            cursor = conn.cursor()
            effect_row = cursor.execute(sql)
            if int(limit_num) > 0:
                rows = cursor.fetchmany(size=int(limit_num))
            else:
                rows = cursor.fetchall()
            fields = cursor.description
            cursor.close()
            conn.close()

            result_set.column_list = [i[0] for i in fields] if fields else []
            result_set.rows = rows
            result_set.affected_rows = effect_row
        except Exception as e:
            self.logger.error(f"MySQL语句执行报错，语句：{sql}，错误信息{traceback.format_exc()}")
            result_set.error = str(e)
        finally:
            if close_conn:
                self.close()
        return result_set

    def query_check(self, db_name='', sql=''):
        # 查询语句的检查、注释去除、切分
        result = {'msg': '', 'bad_query': False, 'filtered_sql': sql, 'has_star': False}
        # 删除注释语句，进行语法判断，执行第一条有效sql
        try:
            sql = sqlparse.format(sql, strip_comments=True)
            sql = sqlparse.split(sql)[0]
            result['filtered_sql'] = sql.strip()
        except IndexError:
            result['bad_query'] = True
            result['msg'] = '没有有效的SQL语句'
        if re.match(r"^select|^show|^explain", sql, re.I) is None:
            result['bad_query'] = True
            result['msg'] = '不支持的查询语法类型!'
        if '*' in sql:
            result['has_star'] = True
            result['msg'] = 'SQL语句中含有 * '
        return result

    def filter_sql(self, sql='', limit_num=0):
        # 对查询sql增加limit限制,limit n 或 limit n,n 或 limit n offset n统一改写成limit n
        sql = sql.rstrip(';').strip()
        if re.match(r"^select", sql, re.I):
            # LIMIT N
            limit_n = re.compile(r'limit([\s]*\d+[\s]*)$', re.I)
            # LIMIT N, N 或LIMIT N OFFSET N
            limit_offset = re.compile(r'limit([\s]*\d+[\s]*)(,|offset)([\s]*\d+[\s]*)$', re.I)
            if limit_n.search(sql):
                sql_limit = limit_n.search(sql).group(1)
                limit_num = min(int(limit_num), int(sql_limit))
                sql = limit_n.sub(f'limit {limit_num};', sql)
            elif limit_offset.search(sql):
                sql_limit = limit_offset.search(sql).group(3)
                limit_num = min(int(limit_num), int(sql_limit))
                sql = limit_offset.sub(f'limit {limit_num};', sql)
            else:
                sql = f'{sql} limit {limit_num};'
        else:
            sql = f'{sql};'
        return sql

    def query_masking(self, db_name='', sql='', resultset=None):
        """传入 sql语句, db名, 结果集,
        返回一个脱敏后的结果集"""
        # 仅对select语句脱敏
        if re.match(r"^select", sql, re.I):
            mask_result = data_masking(self.instance, db_name, sql, resultset)
        else:
            mask_result = resultset
        return mask_result

    def execute_check(self, db_name='', sql=''):
        """上线单执行前的检查, 返回Review set"""
        config = SysConfig()
        # 进行Inception检查，获取检测结果
        if not config.get('inception'):
            self.logger.info("SQL check via goinception")
            self.logger.info("Debug db_name in mysql.execute_check {0}".format(db_name))
            go_inception_engine = GoInceptionEngine()
            try:
                inc_check_result = go_inception_engine.execute_check(db_name=db_name, instance=self.instance, sql=sql)
            except Exception as e:
                self.logger.error("goInception检测语句报错：错误信息{}".format(traceback.format_exc()))
                raise RuntimeError(f"goInception检测语句报错，请注意检查系统配置中goInception配置，错误信息：\n{e}")
            else:
                self.logger.info('Debug sql check res for database {0}: {1}'.format(db_name, inc_check_result.to_dict()))
        else:
            self.logger.info("SQL check via inception")
            inception_engine = InceptionEngine()
            try:
                inc_check_result = inception_engine.execute_check(db_name=db_name, instance=self.instance,  sql=sql)
            except Exception as e:
                self.logger.info(f"Inception检测语句报错：错误信息{traceback.format_exc()}")
                raise RuntimeError(f"Inception检测语句报错，请注意检查系统配置中Inception配置，错误信息：\n{e}")
        # 判断Inception检测结果
        if inc_check_result.error:
            self.logger.info(f"Inception检测语句报错：错误信息{inc_check_result.error}")
            raise RuntimeError(f"Inception检测语句报错，错误信息：\n{inc_check_result.error}")

        # 禁用/高危语句检查
        check_critical_result = ReviewSet(full_sql=sql)
        line = 1
        critical_ddl_regex = config.get('critical_ddl_regex', '')
        p = re.compile(critical_ddl_regex)
        check_critical_result.syntax_type = 2  # TODO 工单类型 0、其他 1、DDL，2、DML

        for row in inc_check_result.rows:
            statement = row.sql
            # 去除注释
            statement = remove_comments(statement, db_type='mysql')
            # 禁用语句
            if re.match(r"^select", statement.lower()):
                check_critical_result.is_critical = True
                result = ReviewResult(id=line, errlevel=2,
                                      stagestatus='驳回不支持语句',
                                      errormessage='仅支持DML和DDL语句，查询语句请使用SQL查询功能！',
                                      sql=statement)
            # 高危语句
            elif critical_ddl_regex and p.match(statement.strip().lower()):
                check_critical_result.is_critical = True
                result = ReviewResult(id=line, errlevel=2,
                                      stagestatus='驳回高危SQL',
                                      errormessage='禁止提交匹配' + critical_ddl_regex + '条件的语句！',
                                      sql=statement)
            # 正常语句
            else:
                result = ReviewResult(id=line, errlevel=0,
                                      stagestatus='Audit completed',
                                      errormessage='None',
                                      sql=statement,
                                      affected_rows=0,
                                      execute_time=0, )

            # 没有找出DDL语句的才继续执行此判断
            if check_critical_result.syntax_type == 2:
                if get_syntax_type(statement, parser=False, db_type='mysql') == 'DDL':
                    check_critical_result.syntax_type = 1
            check_critical_result.rows += [result]

            # 遇到禁用和高危语句直接返回
            if check_critical_result.is_critical:
                check_critical_result.error_count += 1
                return check_critical_result
            line += 1
        return inc_check_result

    def execute_workflow(self, workflow):
        """执行上线单，返回Review set"""
        self.logger.info("Entering execute_workflow, start execute workflow {0} ".format(workflow))
        self.logger.info("Debug sql content {0}".format(workflow.sqlworkflowcontent.sql_content))

        # 判断实例是否只读
        db_names = workflow.db_names.split(',') if workflow.db_names else []
        read_only = self.query(db_name=db_names[0], sql='select @@read_only;').rows[0][0]
        if read_only:
            result = {}
            for db_name in db_names:
                result[db_name] = (
                    ReviewResult(
                        id=len(result) + 1,
                        errlevel=2,
                        stagestatus='Execute Failed',
                        errormessage='实例read_only=1，禁止执行变更语句!',
                        sql=workflow.sqlworkflowcontent.sql_content,
                        db_name=db_name
                    )
                )

            result.error = '实例read_only=1，禁止执行变更语句!'

            return result

        global execute_res
        execute_res = {}

        # 原生执行
        if workflow.is_manual == 1:
            self.logger.info('SQL execute via mysql client directly!')
            # 多线程执行SQL
            # multi_thread(self.execute, db_names, (workflow.sqlworkflowcontent.sql_content, True))
            # asyncio.run(self.async_execute(db_names, workflow.sqlworkflowcontent.sql_content, True))
            asyncio.run(async_tasks(self.execute, db_names, workflow.sqlworkflowcontent.sql_content, True))
            return execute_res
        # goinception执行
        elif not SysConfig().get('inception'):
            self.logger.info('SQL execute via goinception!')
            go_inception_engine = GoInceptionEngine()
            return go_inception_engine.execute(workflow)
        # inception执行
        else:
            self.logger.info('SQL execute via inception!')
            inception_engine = InceptionEngine()
            return inception_engine.execute(workflow)

    # async def async_execute(self, db_names, *args):
    #     tasks = [asyncio.create_task(self.execute(db_name, *args)) for db_name in db_names]
    #     await asyncio.gather(*tasks)

    async def execute(self, db_name=None, sql='', close_conn=False):
        """原生执行语句"""
        result = ResultSet(full_sql=sql)

        pool = self.get_connection(db_name=db_name)
        conn = pool.connection()
        try:
            cursor = conn.cursor()
            for statement in sqlparse.split(sql):
                cursor.execute(statement)
            conn.commit()
            cursor.close()
            conn.close()
        except Exception as e:
            self.logger.info(f"MySQL语句执行报错，语句：{sql}，错误信息{traceback.format_exc()}")
            result.error = str(e)
        finally:
            self.logger.info("Debug SQL execute result once execution has been done.{}".format(result.to_dict()))
        if close_conn:
            shutdown_conn(pool=self.pool)

        # 执行结果写入全局变量
        global execute_res
        execute_res[db_name] = result.to_dict()

    def get_rollback(self, workflow):
        """通过inception获取回滚语句列表"""
        inception_engine = InceptionEngine()
        return inception_engine.get_rollback(workflow)

    def get_variables(self, variables=None):
        """获取实例参数"""
        if variables:
            variables = "','".join(variables) if isinstance(variables, list) else "','".join(list(variables))
            db = 'performance_schema' if self.server_version > (5, 7) else 'information_schema'
            sql = f"""select * from {db}.global_variables where variable_name in ('{variables}');"""
        else:
            sql = "show global variables;"
        return self.query(sql=sql)

    def set_variable(self, variable_name, variable_value):
        """修改实例参数值"""
        sql = f"""set global {variable_name}={variable_value};"""
        return self.query(sql=sql)

    def osc_control(self, **kwargs):
        """控制osc执行，获取进度、终止、暂停、恢复等
            get、kill、pause、resume
        """
        if not SysConfig().get('inception'):
            go_inception_engine = GoInceptionEngine()
            return go_inception_engine.osc_control(**kwargs)
        else:
            inception_engine = InceptionEngine()
            return inception_engine.osc_control(**kwargs)
<|MERGE_RESOLUTION|>--- conflicted
+++ resolved
@@ -6,12 +6,9 @@
 import os
 import sqlparse
 from MySQLdb.connections import numeric_part
-<<<<<<< HEAD
 from DBUtils.PooledDB import PooledDB, SharedDBConnection
 import asyncio
-=======
 from MySQLdb.constants import FIELD_TYPE
->>>>>>> 8826e9d6
 
 from sql.utils.multi_thread import multi_thread
 from sql.utils.async_tasks import async_tasks
@@ -27,7 +24,6 @@
 
 
 class MysqlEngine(EngineBase):
-<<<<<<< HEAD
     def __init__(self, instance=None):
         super().__init__(instance=instance)
         self.logger = get_logger()
@@ -48,28 +44,7 @@
     def close(self, pool=None):
         if self.pool:
             self.pool.close()
-=======
-
-    def get_connection(self, db_name=None):
-        # https://stackoverflow.com/questions/19256155/python-mysqldb-returning-x01-for-bit-values
-        conversions = MySQLdb.converters.conversions
-        conversions[FIELD_TYPE.BIT] = lambda data: data == b'\x01'
-        if self.conn:
-            self.thread_id = self.conn.thread_id()
-            return self.conn
-        if db_name:
-            self.conn = MySQLdb.connect(host=self.host, port=self.port, user=self.user, passwd=self.password,
-                                        db=db_name, charset=self.instance.charset or 'utf8mb4',
-                                        conv=conversions,
-                                        connect_timeout=10)
-        else:
-            self.conn = MySQLdb.connect(host=self.host, port=self.port, user=self.user, passwd=self.password,
-                                        charset=self.instance.charset or 'utf8mb4',
-                                        conv=conversions,
-                                        connect_timeout=10)
-        self.thread_id = self.conn.thread_id()
-        return self.conn
->>>>>>> 8826e9d6
+
 
     @property
     def name(self):
