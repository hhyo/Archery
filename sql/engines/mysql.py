--- conflicted
+++ resolved
@@ -293,12 +293,6 @@
     def get_bind_users(self, db_name: str):
         sql_get_bind_users = f"""select group_concat(distinct(GRANTEE)),TABLE_SCHEMA
                 from information_schema.SCHEMA_PRIVILEGES
-<<<<<<< HEAD
-                where TABLE_SCHEMA='{db_name}'
-                group by TABLE_SCHEMA;"""
-        return self.query(
-            "information_schema", sql_get_bind_users, close_conn=False
-=======
                 where TABLE_SCHEMA=%(db_name)s
                 group by TABLE_SCHEMA;"""
         return self.query(
@@ -306,7 +300,6 @@
             sql_get_bind_users,
             close_conn=False,
             parameters={"db_name": db_name},
->>>>>>> 73cd6113
         ).rows
 
     def get_all_databases_summary(self):
@@ -366,15 +359,9 @@
     def create_instance_user(self, **kwargs):
         """实例账号管理功能，创建实例账号"""
         # escape
-<<<<<<< HEAD
-        user = MySQLdb.escape_string(kwargs.get("user", "")).decode("utf-8")
-        host = MySQLdb.escape_string(kwargs.get("host", "")).decode("utf-8")
-        password1 = MySQLdb.escape_string(kwargs.get("password1", "")).decode("utf-8")
-=======
         user = self.escape_string(kwargs.get("user", ""))
         host = self.escape_string(kwargs.get("host", ""))
         password1 = self.escape_string(kwargs.get("password1", ""))
->>>>>>> 73cd6113
         remark = kwargs.get("remark", "")
         # 在一个事务内执行
         hosts = host.split("|")
@@ -400,23 +387,14 @@
     def drop_instance_user(self, user_host: str, **kwarg):
         """实例账号管理功能，删除实例账号"""
         # escape
-<<<<<<< HEAD
-        user_host = MySQLdb.escape_string(user_host).decode("utf-8")
-=======
         user_host = self.escape_string(user_host)
->>>>>>> 73cd6113
         return self.execute(db_name="mysql", sql=f"DROP USER {user_host};")
 
     def reset_instance_user_pwd(self, user_host: str, reset_pwd: str, **kwargs):
         """实例账号管理功能，重置实例账号密码"""
         # escape
-<<<<<<< HEAD
-        user_host = MySQLdb.escape_string(user_host).decode("utf-8")
-        reset_pwd = MySQLdb.escape_string(reset_pwd).decode("utf-8")
-=======
         user_host = self.escape_string(user_host)
         reset_pwd = self.escape_string(reset_pwd)
->>>>>>> 73cd6113
         return self.execute(
             db_name="mysql", sql=f"ALTER USER {user_host} IDENTIFIED BY '{reset_pwd}';"
         )
