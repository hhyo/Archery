# -*- coding: UTF-8 -*-
import MySQLdb
import simplejson as json
from django.contrib.auth.decorators import permission_required
from django.contrib.auth.password_validation import validate_password
from django.core.exceptions import ValidationError

from django.http import HttpResponse, JsonResponse

from common.utils.extend_json_encoder import ExtendJSONEncoder
from sql.engines import get_engine
from sql.utils.resource_group import user_instances
from .models import Instance, InstanceAccount


@permission_required('sql.menu_instance_account', raise_exception=True)
def users(request):
    """获取实例用户列表"""
    instance_id = request.POST.get('instance_id')
    saved  = request.POST.get('saved')

    if not instance_id:
        return JsonResponse({'status': 0, 'msg': '', 'data': []})
    try:
        instance = user_instances(request.user, db_type=['mysql']).get(id=instance_id)
    except Instance.DoesNotExist:
        return JsonResponse({'status': 1, 'msg': '你所在组未关联该实例', 'data': []})

    # 获取已录入用户
    cnf_users = dict()
    for user in InstanceAccount.objects.filter(instance=instance).values('id', 'user', 'host' , 'password', 'remark'):
        user['saved'] = 'True'
        cnf_users[f"`{user['user']}`@`{user['host']}`"] = user
    # 获取所有用户
    query_engine = get_engine(instance=instance)
    server_version = query_engine.server_version
    # MySQL 5.7.6版本起支持ACCOUNT LOCK
    if server_version >= (5, 7, 6):
        sql_get_user = "select concat('`', user, '`', '@', '`', host,'`') as query,user,host,account_locked from mysql.user;"
    else:
        sql_get_user = "select concat('`', user, '`', '@', '`', host,'`') as query,user,host from mysql.user;"
    query_result = query_engine.query('mysql', sql_get_user)
    if not query_result.error:
        db_users = query_result.rows
        # 获取用户权限信息
        rows = []
        for db_user in db_users:
            user_host = db_user[0]
            user_priv = query_engine.query('mysql', 'show grants for {};'.format(user_host), close_conn=False).rows
            row = {
                'user_host': user_host,
                'user': db_user[1],
                'host': db_user[2],
                'privileges': user_priv,
<<<<<<< HEAD
                'saved': 'False'
=======
                'saved': False,
                'is_locked': db_user[3] if server_version >= (5, 7, 6) else None
>>>>>>> a9520753
            }
            # 合并数据
            if user_host in cnf_users.keys():
                row = dict(row, **cnf_users[user_host])
                #print(row['saved'],type(row['saved']))
            rows.append(row)
        # 过滤参数
        if saved:
            rows = [row for row in rows if row['saved'] == str(saved) ]

        result = {'status': 0, 'msg': 'ok', 'rows': rows}
    else:
        result = {'status': 1, 'msg': query_result.error}

    # 关闭连接
    query_engine.close()
    return HttpResponse(json.dumps(result, cls=ExtendJSONEncoder, bigint_as_string=True),
                        content_type='application/json')

@permission_required('sql.instance_account_manage', raise_exception=True)
def requ_password(request):
    """获取数据库用户密码"""
    instance_id = request.POST.get('instance_id', 0)
    user = request.POST.get('user')
    host = request.POST.get('host')

    if not instance_id:
        return JsonResponse({'status': 0, 'msg': '', 'data': []})
    try:
        instance = user_instances(request.user, db_type=['mysql']).get(id=instance_id)
    except Instance.DoesNotExist:
        return JsonResponse({'status': 1, 'msg': '你所在组未关联该实例', 'data': []})

    # 获取已录入用户

    cnf_users = dict()
    for user_password in   InstanceAccount.objects.filter(instance=instance,user = user, host = host).values('id', 'user','host','password' ):
        cnf_users = user_password

    result = {'status': 0, 'msg': 'ok', 'rows': cnf_users}

    return HttpResponse(json.dumps(result, cls=ExtendJSONEncoder, bigint_as_string=True),
                        content_type='application/json')

@permission_required('sql.instance_account_manage', raise_exception=True)
def create(request):
    """创建数据库账号"""
    instance_id = request.POST.get('instance_id', 0)
    user = request.POST.get('user')
    host = request.POST.get('host')
    password1 = request.POST.get('password1')
    password2 = request.POST.get('password2')
    remark = request.POST.get('remark', '')

    try:
        instance = user_instances(request.user, db_type=['mysql']).get(id=instance_id)
    except Instance.DoesNotExist:
        return JsonResponse({'status': 1, 'msg': '你所在组未关联该实例', 'data': []})

    if not all([user, host, password1, password2]):
        return JsonResponse({'status': 1, 'msg': '参数不完整，请确认后提交', 'data': []})

    if password1 != password2:
        return JsonResponse({'status': 1, 'msg': '两次输入密码不一致', 'data': []})

    # TODO 目前使用系统自带验证，后续实现验证器校验
    try:
        validate_password(password1, user=None, password_validators=None)
    except ValidationError as msg:
        return JsonResponse({'status': 1, 'msg': f'{msg}', 'data': []})

    # escape
    user = MySQLdb.escape_string(user).decode('utf-8')
    host = MySQLdb.escape_string(host).decode('utf-8')
    password1 = MySQLdb.escape_string(password1).decode('utf-8')

    engine = get_engine(instance=instance)
    # 在一个事务内执行
    hosts = host.split("|")
    create_user_cmd = ''
    accounts = []
    for host in hosts:
        create_user_cmd += f"create user '{user}'@'{host}' identified by '{password1}';"
        accounts.append(InstanceAccount(instance=instance, user=user, host=host, password=password1, remark=remark))
    exec_result = engine.execute(db_name='mysql', sql=create_user_cmd)
    if exec_result.error:
        return JsonResponse({'status': 1, 'msg': exec_result.error})

    # 保存到数据库
    else:
        InstanceAccount.objects.bulk_create(accounts)
    return JsonResponse({'status': 0, 'msg': '', 'data': []})


@permission_required('sql.instance_account_manage', raise_exception=True)
def edit(request):
    """修改、录入数据库账号"""
    instance_id = request.POST.get('instance_id', 0)
    user = request.POST.get('user')
    host = request.POST.get('host')
    password = request.POST.get('password')
    remark = request.POST.get('remark', '')

    try:
        instance = user_instances(request.user, db_type=['mysql']).get(id=instance_id)
    except Instance.DoesNotExist:
        return JsonResponse({'status': 1, 'msg': '你所在组未关联该实例', 'data': []})

    if not all([user, host]):
        return JsonResponse({'status': 1, 'msg': '参数不完整，请确认后提交', 'data': []})

    # 保存到数据库
    if password:
        InstanceAccount.objects.update_or_create(
            instance=instance, user=user, host=host,
            defaults={
                "password": password,
                "remark": remark
            }
        )
    else:
        InstanceAccount.objects.update_or_create(
            instance=instance, user=user, host=host,
            defaults={
                "remark": remark
            }
        )
    return JsonResponse({'status': 0, 'msg': '', 'data': []})


@permission_required('sql.instance_account_manage', raise_exception=True)
def grant(request):
    """获取用户权限变更语句，并执行权限变更"""
    instance_id = request.POST.get('instance_id', 0)
    user_host = request.POST.get('user_host')
    op_type = int(request.POST.get('op_type'))
    priv_type = int(request.POST.get('priv_type'))
    privs = json.loads(request.POST.get('privs'))
    grant_sql = ''

    # escape
    user_host = MySQLdb.escape_string(user_host).decode('utf-8')

    # 全局权限
    if priv_type == 0:
        global_privs = privs['global_privs']
        if not all([global_privs]):
            return JsonResponse({'status': 1, 'msg': '信息不完整，请确认后提交', 'data': []})
        global_privs = ['GRANT OPTION' if g == 'GRANT' else g for g in global_privs]
        if op_type == 0:
            grant_sql = f"GRANT {','.join(global_privs)} ON *.* TO {user_host};"
        elif op_type == 1:
            grant_sql = f"REVOKE {','.join(global_privs)} ON *.* FROM {user_host};"

    # 库权限
    elif priv_type == 1:
        db_privs = privs['db_privs']
        db_name = request.POST.getlist('db_name[]')
        if not all([db_privs, db_name]):
            return JsonResponse({'status': 1, 'msg': '信息不完整，请确认后提交', 'data': []})
        for db in db_name:
            db_privs = ['GRANT OPTION' if d == 'GRANT' else d for d in db_privs]
            if op_type == 0:
                grant_sql += f"GRANT {','.join(db_privs)} ON `{db}`.* TO {user_host};"
            elif op_type == 1:
                grant_sql += f"REVOKE {','.join(db_privs)} ON `{db}`.* FROM {user_host};"
    # 表权限
    elif priv_type == 2:
        tb_privs = privs['tb_privs']
        db_name = request.POST.get('db_name')
        tb_name = request.POST.getlist('tb_name[]')
        if not all([tb_privs, db_name, tb_name]):
            return JsonResponse({'status': 1, 'msg': '信息不完整，请确认后提交', 'data': []})
        for tb in tb_name:
            tb_privs = ['GRANT OPTION' if t == 'GRANT' else t for t in tb_privs]
            if op_type == 0:
                grant_sql += f"GRANT {','.join(tb_privs)} ON `{db_name}`.`{tb}` TO {user_host};"
            elif op_type == 1:
                grant_sql += f"REVOKE {','.join(tb_privs)} ON `{db_name}`.`{tb}` FROM {user_host};"
    # 列权限
    elif priv_type == 3:
        col_privs = privs['col_privs']
        db_name = request.POST.get('db_name')
        tb_name = request.POST.get('tb_name')
        col_name = request.POST.getlist('col_name[]')
        if not all([col_privs, db_name, tb_name, col_name]):
            return JsonResponse({'status': 1, 'msg': '信息不完整，请确认后提交', 'data': []})
        for priv in col_privs:
            if op_type == 0:
                grant_sql += f"GRANT {priv}(`{'`,`'.join(col_name)}`) ON `{db_name}`.`{tb_name}` TO {user_host};"
            elif op_type == 1:
                grant_sql += f"REVOKE {priv}(`{'`,`'.join(col_name)}`) ON `{db_name}`.`{tb_name}` FROM {user_host};"

    # 执行变更语句
    try:
        instance = user_instances(request.user, db_type=['mysql']).get(id=instance_id)
    except Instance.DoesNotExist:
        return JsonResponse({'status': 1, 'msg': '你所在组未关联该实例', 'data': []})

    engine = get_engine(instance=instance)
    exec_result = engine.execute(db_name='mysql', sql=grant_sql)
    if exec_result.error:
        return JsonResponse({'status': 1, 'msg': exec_result.error})
    return JsonResponse({'status': 0, 'msg': '', 'data': grant_sql})


@permission_required('sql.instance_account_manage', raise_exception=True)
def reset_pwd(request):
    """创建数据库账号"""
    instance_id = request.POST.get('instance_id', 0)
    user_host = request.POST.get('user_host')
    user = request.POST.get('user')
    host = request.POST.get('host')
    reset_pwd1 = request.POST.get('reset_pwd1')
    reset_pwd2 = request.POST.get('reset_pwd2')

    if not all([user, host, reset_pwd1, reset_pwd2]):
        return JsonResponse({'status': 1, 'msg': '参数不完整，请确认后提交', 'data': []})

    if reset_pwd1 != reset_pwd2:
        return JsonResponse({'status': 1, 'msg': '两次输入密码不一致', 'data': []})

    try:
        instance = user_instances(request.user, db_type=['mysql']).get(id=instance_id)
    except Instance.DoesNotExist:
        return JsonResponse({'status': 1, 'msg': '你所在组未关联该实例', 'data': []})

    # escape
    user_host = MySQLdb.escape_string(user_host).decode('utf-8')
    reset_pwd1 = MySQLdb.escape_string(reset_pwd1).decode('utf-8')

    # TODO 目前使用系统自带验证，后续实现验证器校验
    try:
        validate_password(reset_pwd1, user=None, password_validators=None)
    except ValidationError as msg:
        return JsonResponse({'status': 1, 'msg': f'{msg}', 'data': []})

    engine = get_engine(instance=instance)
    exec_result = engine.execute(db_name='mysql',
                                 sql=f"ALTER USER {user_host} IDENTIFIED BY '{reset_pwd1}';")
    if exec_result.error:
        result = {'status': 1, 'msg': exec_result.error}
        return HttpResponse(json.dumps(result), content_type='application/json')
    # 保存到数据库
    else:
        InstanceAccount.objects.update_or_create(instance=instance, user=user, host=host,
                                                 defaults={'password': reset_pwd1})
    return JsonResponse({'status': 0, 'msg': '', 'data': []})


@permission_required('sql.instance_account_manage', raise_exception=True)
def lock(request):
    """锁定/解锁账号"""
    instance_id = request.POST.get('instance_id', 0)
    user_host = request.POST.get('user_host')
    is_locked = request.POST.get('is_locked')
    lock_sql = ''

    if not all([user_host]):
        return JsonResponse({'status': 1, 'msg': '参数不完整，请确认后提交', 'data': []})

    try:
        instance = user_instances(request.user, db_type=['mysql']).get(id=instance_id)
    except Instance.DoesNotExist:
        return JsonResponse({'status': 1, 'msg': '你所在组未关联该实例', 'data': []})

    # escape
    user_host = MySQLdb.escape_string(user_host).decode('utf-8')

    if is_locked == 'N':
        lock_sql = f"ALTER USER {user_host} ACCOUNT LOCK;"
    elif is_locked == 'Y':
        lock_sql = f"ALTER USER {user_host} ACCOUNT UNLOCK;"

    engine = get_engine(instance=instance)
    exec_result = engine.execute(db_name='mysql', sql=lock_sql)
    if exec_result.error:
        return JsonResponse({'status': 1, 'msg': exec_result.error})
    return JsonResponse({'status': 0, 'msg': '', 'data': []})


@permission_required('sql.instance_account_manage', raise_exception=True)
def delete(request):
    """删除账号"""
    instance_id = request.POST.get('instance_id', 0)
    user_host = request.POST.get('user_host')
    user = request.POST.get('user')
    host = request.POST.get('host')

    if not all([user_host]):
        return JsonResponse({'status': 1, 'msg': '参数不完整，请确认后提交', 'data': []})

    try:
        instance = user_instances(request.user, db_type=['mysql']).get(id=instance_id)
    except Instance.DoesNotExist:
        return JsonResponse({'status': 1, 'msg': '你所在组未关联该实例', 'data': []})

    # escape
    user_host = MySQLdb.escape_string(user_host).decode('utf-8')

    engine = get_engine(instance=instance)
    exec_result = engine.execute(db_name='mysql', sql=f"DROP USER {user_host};")
    if exec_result.error:
        return JsonResponse({'status': 1, 'msg': exec_result.error})
    # 删除数据库对应记录
    else:
        InstanceAccount.objects.filter(instance=instance, user=user, host=host).delete()
    return JsonResponse({'status': 0, 'msg': '', 'data': []})<|MERGE_RESOLUTION|>--- conflicted
+++ resolved
@@ -29,7 +29,7 @@
     # 获取已录入用户
     cnf_users = dict()
     for user in InstanceAccount.objects.filter(instance=instance).values('id', 'user', 'host' , 'password', 'remark'):
-        user['saved'] = 'True'
+        user['saved'] = True
         cnf_users[f"`{user['user']}`@`{user['host']}`"] = user
     # 获取所有用户
     query_engine = get_engine(instance=instance)
@@ -52,21 +52,21 @@
                 'user': db_user[1],
                 'host': db_user[2],
                 'privileges': user_priv,
-<<<<<<< HEAD
-                'saved': 'False'
-=======
                 'saved': False,
                 'is_locked': db_user[3] if server_version >= (5, 7, 6) else None
->>>>>>> a9520753
             }
             # 合并数据
             if user_host in cnf_users.keys():
                 row = dict(row, **cnf_users[user_host])
-                #print(row['saved'],type(row['saved']))
             rows.append(row)
         # 过滤参数
         if saved:
-            rows = [row for row in rows if row['saved'] == str(saved) ]
+            #request.POST.get传来的是str，list中保存的是布尔
+            if saved == 'True':
+                saved = bool(saved)
+            else:
+                saved = bool("")
+            rows = [row for row in rows if row['saved'] == saved]
 
         result = {'status': 0, 'msg': 'ok', 'rows': rows}
     else:
