--- conflicted
+++ resolved
@@ -194,11 +194,7 @@
     binlog2sql = Binlog2Sql()
     instance = args.get('instance')
     conn_options = fr"-h{shlex.quote(str(instance.host))} -u{shlex.quote(str(instance.user))} \
-<<<<<<< HEAD
-                -p'{shlex.quote(str(instance.password))}' -P{shlex.quote(str(instance.port))} ",
-=======
         -p'{shlex.quote(str(instance.password))}' -P{shlex.quote(str(instance.port))}"
->>>>>>> f5292f4a
     args['conn_options'] = conn_options
     timestamp = int(time.time())
     path = os.path.join(settings.BASE_DIR, 'downloads/binlog2sql/')
