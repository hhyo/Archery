# -*- coding: UTF-8 -*-
import datetime
import re
from itertools import chain

from django.contrib.auth.models import Group
from common.config import SysConfig
from sql.models import QueryPrivilegesApply, Users, SqlWorkflow, ResourceGroup
from sql.utils.resource_group import auth_group_users
from common.utils.sendmsg import MsgSender
from common.utils.const import WorkflowDict
from sql.utils.workflow_audit import Audit

import logging

logger = logging.getLogger('default')


def notify_for_audit(audit_id, **kwargs):
    """
    工作流消息通知，不包含工单执行结束的通知
    :param audit_id:
    :param kwargs:
    :return:
    """
    # 判断是否开启消息通知，未开启直接返回
    sys_config = SysConfig()
<<<<<<< HEAD
    if not sys_config.get('mail') and not sys_config.get('ding'):
        print('未开启消息通知，可在系统设置中开启')
=======
    wx_status = sys_config.get('wx')
    if not sys_config.get('mail') and not sys_config.get('ding') and not wx_status:
        logger.info('未开启消息通知，可在系统设置中开启')
>>>>>>> 8826e9d6
        return None

    wx_msg_content = ''

    # 获取审核信息
    audit_detail = Audit.detail(audit_id=audit_id)
    audit_id = audit_detail.audit_id
    workflow_audit_remark = kwargs.get('audit_remark', '')
    base_url = sys_config.get('archery_base_url', 'http://127.0.0.1:8000').rstrip('/')
    workflow_url = "{base_url}/workflow/{audit_id}".format(base_url=base_url, audit_id=audit_detail.audit_id)
    workflow_id = audit_detail.workflow_id
    workflow_type = audit_detail.workflow_type
    status = audit_detail.current_status
    workflow_title = audit_detail.workflow_title
    workflow_from = audit_detail.create_user_display
    group_name = audit_detail.group_name
    webhook_url = ResourceGroup.objects.get(group_id=audit_detail.group_id).ding_webhook

    # 获取当前审批和审批流程
    workflow_auditors, current_workflow_auditors = Audit.review_info(audit_detail.workflow_id,
                                                                     audit_detail.workflow_type)

    # 准备消息内容
    if workflow_type == WorkflowDict.workflow_type['query']:
        workflow_type_display = WorkflowDict.workflow_type['query_display']
        workflow_detail = QueryPrivilegesApply.objects.get(apply_id=workflow_id)
        instance = workflow_detail.instance.instance_name
<<<<<<< HEAD
        db_names = ''
=======
        db_name = ' '
>>>>>>> 8826e9d6
        if workflow_detail.priv_type == 1:
            workflow_content = '''数据库清单：{}\n授权截止时间：{}\n结果集：{}\n'''.format(
                workflow_detail.db_list,
                datetime.datetime.strftime(workflow_detail.valid_date, '%Y-%m-%d %H:%M:%S'),
                workflow_detail.limit_num)
        elif workflow_detail.priv_type == 2:
            db_names = workflow_detail.db_list
            workflow_content = '''数据库：{}\n表清单：{}\n授权截止时间：{}\n结果集：{}\n'''.format(
                workflow_detail.db_list,
                workflow_detail.table_list,
                datetime.datetime.strftime(workflow_detail.valid_date, '%Y-%m-%d %H:%M:%S'),
                workflow_detail.limit_num)
        else:
            workflow_content = ''
    elif workflow_type == WorkflowDict.workflow_type['sqlreview']:
        workflow_type_display = WorkflowDict.workflow_type['sqlreview_display']
        workflow_detail = SqlWorkflow.objects.get(pk=workflow_id)
        instance = workflow_detail.instance.instance_name
        db_names = workflow_detail.db_names
        workflow_content = re.sub('[\r\n\f]{2,}', '\n',
                                  workflow_detail.sqlworkflowcontent.sql_content[0:500].replace('\r', ''))
    else:
        raise Exception('工单类型不正确')

    # 准备消息格式
    if status == WorkflowDict.workflow_status['audit_wait']:  # 申请阶段
        msg_title = "[{}]新的工单申请#{}".format(workflow_type_display, audit_id)
        # 接收人，发送给该资源组内对应权限组所有的用户
        auth_group_names = Group.objects.get(id=audit_detail.current_audit).name
        msg_to = auth_group_users([auth_group_names], audit_detail.group_id)
        msg_cc = Users.objects.filter(username__in=kwargs.get('cc_users', []))
        # 消息内容
        msg_content = '''发起时间：{}\n发起人：{}\n组：{}\n目标实例：{}\n数据库：{}\n审批流程：{}\n当前审批：{}\n工单名称：{}\n工单地址：{}\n工单详情预览：{}\n'''.format(
            workflow_detail.create_time.strftime('%Y-%m-%d %H:%M:%S'),
            workflow_from,
            group_name,
            instance,
            db_names,
            workflow_auditors,
            current_workflow_auditors,
            workflow_title,
            workflow_url,
            workflow_content)

        # 企业微信消息格式
        if wx_status:
            wx_msg_content = "[【{}】新的工单申请（点击查看）]({})\n" \
                             ">发起时间：<font color=\"comment\">{}</font>\n" \
                             ">发起人：<font color=\"comment\">{}</font>\n" \
                             ">组：<font color=\"comment\">{}</font>\n" \
                             ">目标实例：<font color=\"comment\">{}</font>\n" \
                             ">数据库：<font color=\"comment\">{}</font>\n" \
                             ">审批流程：<font color=\"comment\">{}</font>\n" \
                             ">当前审批：<font color=\"comment\">{}</font>\n" \
                             ">工单名称：<font color=\"comment\">{}</font>\n".format(
                workflow_type_display, workflow_url, workflow_detail.create_time.strftime('%Y-%m-%d %H:%M:%S'),
                workflow_from, group_name, instance, db_name, workflow_auditors, current_workflow_auditors,
                workflow_title
            )

    elif status == WorkflowDict.workflow_status['audit_success']:  # 审核通过
        msg_title = "[{}]工单审核通过#{}".format(workflow_type_display, audit_id)
        # 接收人，仅发送给申请人
        msg_to = [Users.objects.get(username=audit_detail.create_user)]
        msg_cc = Users.objects.filter(username__in=kwargs.get('cc_users', []))
        # 消息内容
        msg_content = '''发起时间：{}\n发起人：{}\n组：{}\n目标实例：{}\n数据库：{}\n审批流程：{}\n工单名称：{}\n工单地址：{}\n工单详情预览：{}\n'''.format(
            workflow_detail.create_time.strftime('%Y-%m-%d %H:%M:%S'),
            workflow_from,
            group_name,
            instance,
            db_names,
            workflow_auditors,
            workflow_title,
            workflow_url,
            workflow_content)

        if wx_status:
            wx_msg_content = "[【{}】工单审核通过（点击查看）]({})\n" \
                             ">发起时间：<font color=\"comment\">{}</font>\n" \
                             ">发起人：<font color=\"comment\">{}</font>\n" \
                             ">组：<font color=\"comment\">{}</font>\n" \
                             ">目标实例：<font color=\"comment\">{}</font>\n" \
                             ">数据库：<font color=\"comment\">{}</font>\n" \
                             ">审批流程：<font color=\"comment\">{}</font>\n" \
                             ">工单名称：<font color=\"comment\">{}</font>\n".format(
                workflow_type_display, workflow_url, workflow_detail.create_time.strftime('%Y-%m-%d %H:%M:%S'),
                workflow_from, group_name, instance, db_name, workflow_auditors, workflow_title
            )

    elif status == WorkflowDict.workflow_status['audit_reject']:  # 审核驳回
        msg_title = "[{}]工单被驳回#{}".format(workflow_type_display, audit_id)
        # 接收人，仅发送给申请人
        msg_to = [Users.objects.get(username=audit_detail.create_user)]
        msg_cc = Users.objects.filter(username__in=kwargs.get('cc_users', []))
        # 消息内容
        msg_content = '''发起时间：{}\n目标实例：{}\n数据库：{}\n工单名称：{}\n工单地址：{}\n驳回原因：{}\n提醒：此工单被审核不通过，请按照驳回原因进行修改！'''.format(
            workflow_detail.create_time.strftime('%Y-%m-%d %H:%M:%S'),
            instance,
            db_names,
            workflow_title,
            workflow_url,
            workflow_audit_remark)

        if wx_status:
            wx_msg_content = "[【{}】工单被驳回（点击查看）]({})\n" \
                             ">发起时间：<font color=\"comment\">{}</font>\n" \
                             ">目标实例：<font color=\"comment\">{}</font>\n" \
                             ">数据库：<font color=\"comment\">{}</font>\n" \
                             ">工单名称：<font color=\"comment\">{}</font>\n" \
                             ">驳回原因：<font color=\"comment\">{}</font>\n" \
                             "提醒：此工单审核不通过，请按照驳回原因进行修改！".format(
                workflow_type_display, workflow_url, workflow_detail.create_time.strftime('%Y-%m-%d %H:%M:%S'),
                instance, db_name, workflow_title, workflow_audit_remark
            )

    elif status == WorkflowDict.workflow_status['audit_abort']:  # 审核取消，通知所有审核人
        msg_title = "[{}]提交人主动终止工单#{}".format(workflow_type_display, audit_id)
        # 接收人，发送给该资源组内对应权限组所有的用户
        auth_group_names = [Group.objects.get(id=auth_group_id).name for auth_group_id in
                            audit_detail.audit_auth_groups.split(',')]
        msg_to = auth_group_users(auth_group_names, audit_detail.group_id)
        msg_cc = Users.objects.filter(username__in=kwargs.get('cc_users', []))
        # 消息内容
        msg_content = '''发起时间：{}\n发起人：{}\n组：{}\n目标实例：{}\n数据库：{}\n工单名称：{}\n工单地址：{}\n终止原因：{}'''.format(
            workflow_detail.create_time.strftime('%Y-%m-%d %H:%M:%S'),
            workflow_from,
            group_name,
            instance,
            db_names,
            workflow_title,
            workflow_url,
            workflow_audit_remark)

        if wx_status:
            wx_msg_content = "[【{}】提交人主动终止工单（点击查看）]({})\n" \
                             ">发起时间：<font color=\"comment\">{}</font>\n" \
                             ">发起人：<font color=\"comment\">{}</font>\n" \
                             ">组：<font color=\"comment\">{}</font>\n" \
                             ">目标实例：<font color=\"comment\">{}</font>\n" \
                             ">数据库：<font color=\"comment\">{}</font>\n" \
                             ">工单名称：<font color=\"comment\">{}</font>\n" \
                             ">终止原因：<font color=\"comment\">{}</font>\n".format(
                workflow_type_display, workflow_url, workflow_detail.create_time.strftime('%Y-%m-%d %H:%M:%S'),
                workflow_from, group_name, instance, db_name, workflow_title, workflow_audit_remark
            )
    else:
        raise Exception('工单状态不正确')

    # 处理接收人信息
    msg_to_email = [user.email for user in msg_to if user.email]
    msg_cc_email = [user.email for user in msg_cc if user.email]
    msg_to_ding_user = [user.ding_user_id for user in chain(msg_to, msg_cc) if user.ding_user_id]
    # 发送通知
    msg_sender = MsgSender()
    if sys_config.get('mail'):
        msg_sender.send_email(msg_title, msg_content, msg_to_email, list_cc_addr=msg_cc_email)
    if sys_config.get('ding') and webhook_url:
        msg_sender.send_ding(webhook_url, msg_title + '\n' + msg_content)
    if sys_config.get('ding_to_person') and msg_to_ding_user:
        msg_sender.send_ding2user(msg_to_ding_user, msg_title + '\n' + msg_content)
    if wx_status:
        user_list = []
        for user in chain(msg_to, msg_cc):
            if user.wx_user_id:
                user_list.append(user.wx_user_id)
            else:
                user_list.append(user.username)
        # user_list = [user.wx_user_id for user in msg_to if user.wx_user_id]
        msg_sender.send_wx2user(wx_msg_content, user_list)


def notify_for_execute(workflow):
    """
    工单执行结束的通知
    :param workflow:
    :return:
    """
    # 判断是否开启消息通知，未开启直接返回
    sys_config = SysConfig()
<<<<<<< HEAD
    if not sys_config.get('mail') and not sys_config.get('ding') and not sys_config.get('ding_to_person'):
        print('未开启消息通知，可在系统设置中开启')
=======
    wx_status = sys_config.get('wx')
    wx_msg_content = ''

    if not sys_config.get('mail') and not sys_config.get('ding') and not sys_config.get('ding_to_person') \
            and not wx_status:
        logger.info('未开启消息通知，可在系统设置中开启')
>>>>>>> 8826e9d6
        return None
    # 获取当前审批和审批流程
    base_url = sys_config.get('archery_base_url', 'http://127.0.0.1:8000').rstrip('/')
    audit_auth_group, current_audit_auth_group = Audit.review_info(workflow.id, 2)
    audit_id = Audit.detail_by_workflow_id(workflow.id, 2).audit_id
    url = "{base_url}/workflow/{audit_id}".format(base_url=base_url, audit_id=audit_id)
    msg_title = "[{}]工单{}#{}".format(WorkflowDict.workflow_type['sqlreview_display'],
                                     workflow.get_status_display(), audit_id)
    msg_content = '''发起人：{}\n组：{}\n审批流程：{}\n工单名称：{}\n工单地址：{}\n工单详情预览：{}\n'''.format(
        workflow.engineer_display,
        workflow.group_name,
        audit_auth_group,
        workflow.workflow_name,
        url,
        re.sub('[\r\n\f]{2,}', '\n', workflow.sqlworkflowcontent.sql_content[0:500].replace('\r', '')))

    if wx_status:
        wx_msg_content = "[工单执行完毕（点击查看）]({})\n" \
                         ">发起人：<font color=\"comment\">{}</font>\n" \
                         ">组：<font color=\"comment\">{}</font>\n" \
                         ">审批流程：<font color=\"comment\">{}</font>\n" \
                         ">工单名称：<font color=\"comment\">{}</font>\n" \
                         ">审批流程：<font color=\"comment\">{}</font>\n".format(
            url, workflow.engineer_display, workflow.group_name, audit_auth_group, workflow.workflow_name,
            re.sub('[\r\n\f]{2,}', '\n', workflow.sqlworkflowcontent.sql_content[0:500].replace('\r', '')))

    # 邮件通知申请人，抄送DBA
    msg_to = Users.objects.filter(username=workflow.engineer)
    msg_cc = auth_group_users(auth_group_names=['DBA'], group_id=workflow.group_id)

    # 处理接收人信息
    msg_to_email = [user.email for user in msg_to if user.email]
    msg_cc_email = [user.email for user in msg_cc if user.email]
    msg_to_ding_user = [user.ding_user_id for user in msg_to if user.ding_user_id]

    # 判断是发送钉钉还是发送邮件
    msg_sender = MsgSender()
    if sys_config.get('mail'):
        msg_sender.send_email(msg_title, msg_content, msg_to_email, list_cc_addr=msg_cc_email)
    if sys_config.get('ding'):
        # 钉钉通知申请人，审核人，抄送DBA
        webhook_url = ResourceGroup.objects.get(group_id=workflow.group_id).ding_webhook
        if webhook_url:
            MsgSender.send_ding(webhook_url, msg_title + '\n' + msg_content)
    if sys_config.get('ding_to_person') and msg_to_ding_user:
        msg_sender.send_ding2user(msg_to_ding_user, msg_title + '\n' + msg_content)

    if wx_status:
        msg_to_wx_user = []
        for user in msg_to:
            if user.wx_user_id:
                msg_to_wx_user.append(user.wx_user_id)
            else:
                msg_to_wx_user.append(user.username)
        msg_sender.send_wx2user(wx_msg_content, msg_to_wx_user)

    # DDL通知
    if sys_config.get('ddl_notify_auth_group') and workflow.status == 'workflow_finish':
        # 判断上线语句是否存在DDL，存在则通知相关人员
        if workflow.syntax_type == 1:
            # 消息内容通知
            msg_title = '[Archery]有新的DDL语句执行完成#{}'.format(audit_id)
            msg_content = '''发起人：{}\n变更组：{}\n变更实例：{}\n变更数据库：{}\n工单名称：{}\n工单地址：{}\n工单预览：{}\n'''.format(
                Users.objects.get(username=workflow.engineer).display,
                workflow.group_name,
                workflow.instance.instance_name,
                workflow.db_name,
                workflow.workflow_name,
                url,
                workflow.sqlworkflowcontent.sql_content[0:500])
            # 获取通知成员ddl_notify_auth_group
            msg_to = Users.objects.filter(groups__name=sys_config.get('ddl_notify_auth_group'))
            # 处理接收人信息
            msg_to_email = [user.email for user in msg_to]
            msg_to_ding_user = [user.ding_user_id for user in msg_to if user.ding_user_id]
            # 发送
            if sys_config.get('mail') and msg_to_email:
                msg_sender.send_email(msg_title, msg_content, msg_to_email)
            if sys_config.get('ding_to_person') and msg_to_ding_user:
                msg_sender.send_ding2user(msg_to_ding_user, msg_title + '\n' + msg_content)
            if wx_status:
                msg_to_wx_user = []
                for user in msg_to:
                    if user.wx_user_id:
                        msg_to_wx_user.append(user.wx_user_id)
                    else:
                        msg_to_wx_user.append(user.username)
                msg_sender.send_wx2user(wx_msg_content, msg_to_wx_user)


def notify_for_binlog2sql(task):
    """
    binlog2sql执行结束的通知，仅支持邮件
    :param task:
    :return:
    """
    # 判断是否开启消息通知，未开启直接返回
    sys_config = SysConfig()
<<<<<<< HEAD
    if not sys_config.get('mail') and not sys_config.get('ding'):
        print('未开启消息通知，可在系统设置中开启')
=======
    if not sys_config.get('mail'):
        logger.info('未开启消息通知，可在系统设置中开启')
>>>>>>> 8826e9d6
        return None

    # 发送邮件通知
    if task.success:
        msg_title = '[Archery 通知]Binlog2SQL 执行结束'
        msg_content = f'解析的SQL文件为{task.result[1]}，请到指定目录查看'
        msg_to = [task.result[0].email]
        MsgSender().send_email(msg_title, msg_content, msg_to)<|MERGE_RESOLUTION|>--- conflicted
+++ resolved
@@ -24,15 +24,9 @@
     :return:
     """
     # 判断是否开启消息通知，未开启直接返回
-    sys_config = SysConfig()
-<<<<<<< HEAD
-    if not sys_config.get('mail') and not sys_config.get('ding'):
-        print('未开启消息通知，可在系统设置中开启')
-=======
     wx_status = sys_config.get('wx')
     if not sys_config.get('mail') and not sys_config.get('ding') and not wx_status:
         logger.info('未开启消息通知，可在系统设置中开启')
->>>>>>> 8826e9d6
         return None
 
     wx_msg_content = ''
@@ -60,11 +54,7 @@
         workflow_type_display = WorkflowDict.workflow_type['query_display']
         workflow_detail = QueryPrivilegesApply.objects.get(apply_id=workflow_id)
         instance = workflow_detail.instance.instance_name
-<<<<<<< HEAD
         db_names = ''
-=======
-        db_name = ' '
->>>>>>> 8826e9d6
         if workflow_detail.priv_type == 1:
             workflow_content = '''数据库清单：{}\n授权截止时间：{}\n结果集：{}\n'''.format(
                 workflow_detail.db_list,
@@ -245,17 +235,12 @@
     """
     # 判断是否开启消息通知，未开启直接返回
     sys_config = SysConfig()
-<<<<<<< HEAD
-    if not sys_config.get('mail') and not sys_config.get('ding') and not sys_config.get('ding_to_person'):
-        print('未开启消息通知，可在系统设置中开启')
-=======
     wx_status = sys_config.get('wx')
     wx_msg_content = ''
 
     if not sys_config.get('mail') and not sys_config.get('ding') and not sys_config.get('ding_to_person') \
             and not wx_status:
         logger.info('未开启消息通知，可在系统设置中开启')
->>>>>>> 8826e9d6
         return None
     # 获取当前审批和审批流程
     base_url = sys_config.get('archery_base_url', 'http://127.0.0.1:8000').rstrip('/')
@@ -354,13 +339,8 @@
     """
     # 判断是否开启消息通知，未开启直接返回
     sys_config = SysConfig()
-<<<<<<< HEAD
-    if not sys_config.get('mail') and not sys_config.get('ding'):
-        print('未开启消息通知，可在系统设置中开启')
-=======
     if not sys_config.get('mail'):
         logger.info('未开启消息通知，可在系统设置中开启')
->>>>>>> 8826e9d6
         return None
 
     # 发送邮件通知
