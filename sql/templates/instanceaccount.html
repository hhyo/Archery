--- conflicted
+++ resolved
@@ -940,30 +940,13 @@
             </div>
         </div>
     </div>
-<<<<<<< HEAD
-     <!-- 显示密码模态框 -->
-     <div class="modal fade" id="show-pwd" tabindex="-1" role="dialog">
-=======
     <!-- 锁定账号模态框 -->
     <div class="modal fade" id="lock-account" tabindex="-1" role="dialog">
->>>>>>> a9520753
         <div class="modal-dialog" role="document">
             <div class="modal-content">
                 <div class="modal-header">
                     <button type="button" class="close" data-dismiss="modal" aria-label="Close"><span
                             aria-hidden="true">&times;</span></button>
-<<<<<<< HEAD
-                    <h4 class="modal-title">查看密码
-                        实例: <span id="show-instance" style="color: red"></span>
-                        账号: <span id="show-user" style="color: red"></span></h4>
-                </div>
-                <div>
-                    <h4 class="modal-title">
-                    密码: <span id="show-password" style="color: red"></span></h4>
-                </div>
-                <div class="modal-footer">
-                    <button type="button" class="btn btn-default" data-dismiss="modal">取消</button>
-=======
                     <h4 class="modal-title"><span id="lock-title">锁定账号</span>
                         实例: <span id="lock-instance" style="color: red"></span>
                         账号: <span id="lock-user" style="color: red"></span></h4>
@@ -976,15 +959,10 @@
                 <div class="modal-footer">
                     <button type="button" class="btn btn-default" data-dismiss="modal">取消</button>
                     <button type="button" class="btn btn-danger" id="lockBtn">确定</button>
->>>>>>> a9520753
                 </div>
             </div>
         </div>
     </div>
-<<<<<<< HEAD
-
-=======
->>>>>>> a9520753
     <!-- 删除账号模态框 -->
     <div class="modal fade" id="delete-account" tabindex="-1" role="dialog">
         <div class="modal-dialog" role="document">
@@ -1004,6 +982,31 @@
                 <div class="modal-footer">
                     <button type="button" class="btn btn-default" data-dismiss="modal">取消</button>
                     <button type="button" class="btn btn-danger" id="deleteBtn">确定</button>
+                </div>
+            </div>
+        </div>
+    </div>
+
+    <!-- 显示密码模态框 -->
+    <div class="modal fade" id="show-pwd" tabindex="-1" role="dialog">
+        <div class="modal-dialog" role="document">
+            <div class="modal-content">
+                <div class="modal-header">
+                    <button type="button" class="close" data-dismiss="modal" aria-label="Close"><span
+                            aria-hidden="true">&times;</span></button>
+                            <h4 class="modal-title">查看密码
+                                实例: <span id="show-instance" style="color: red"></span>
+                                账号: <span id="show-user" style="color: red"></span></h4>
+                        </div>
+                        <div>
+                            <h4 class="modal-title">
+                            密码: <span id="show-password" style="color: red"></span></h4>
+                        </div>
+                        <div class="modal-footer">
+                            <button type="button" class="btn btn-default" data-dismiss="modal">取消</button>
+                            <button type="button" class="btn btn-danger" id="lockBtn">确定</button>
+                        </div>
+                    </div>
                 </div>
             </div>
         </div>
@@ -1184,22 +1187,20 @@
                             let btn_modify_grants = "<button class=\"btn btn-primary btn-xs\" user_host=\"" + row.user_host + "\" onclick=\"show_grants_modal(this)" + "\">授权</button>\n";
                             let btn_reset_passwd = "<button class=\"btn btn-warning btn-xs\" user_host=\"" + row.user_host + "\" onclick=\"show_reset_modal(this)" + "\">改密</button>\n";
                             let btn_del_account = "<button class=\"btn btn-danger btn-xs\" user_host=\"" + row.user_host + "\" onclick=\"show_delete_modal(this)" + "\">删除</button>\n";
-<<<<<<< HEAD
-                            if ($("#saved").val()  == 'True') {
-                                let btn_show_password = "<button class=\"btn btn-danger btn-xs\" user_host=\"" + row.user_host + "\" onclick=\"show_password_modal(this)" + "\">显密</button>\n";
-                                return btn_edit + btn_modify_grants + btn_reset_passwd + btn_del_account + btn_show_password
-                            }else{
-                                return btn_edit + btn_modify_grants + btn_reset_passwd + btn_del_account
-                            }
-=======
+
                             let btn_lock_account = "";
                             if (row.is_locked === 'N') {
                                 btn_lock_account = "<button class=\"btn btn-danger btn-xs\" user_host=\"" + row.user_host + "\" is_locked=\"" + row.is_locked + "\" onclick=\"show_lock_modal(this)" + "\">锁定</button>\n";
                             } else if (row.is_locked === 'Y') {
                                 btn_lock_account = "<button class=\"btn btn-success btn-xs\" user_host=\"" + row.user_host + "\" is_locked=\"" + row.is_locked + "\"  onclick=\"show_lock_modal(this)" + "\">解锁</button>\n";
                             }
-                            return btn_edit + btn_modify_grants + btn_reset_passwd + btn_lock_account + btn_del_account
->>>>>>> a9520753
+
+                            if ($("#saved").val()  == 'True') {
+                                let btn_show_password = "<button class=\"btn btn-danger btn-xs\" user_host=\"" + row.user_host + "\" onclick=\"show_password_modal(this)" + "\">显密</button>\n";
+                                return btn_edit + btn_modify_grants + btn_reset_passwd + btn_lock_account + btn_del_account + btn_show_password
+                            }else{
+                                return btn_edit + btn_modify_grants + btn_reset_passwd + btn_lock_account + btn_del_account
+                            }
                         }
                     }],
                 onLoadSuccess: function (data) {
@@ -1576,7 +1577,6 @@
             });
         }
 
-<<<<<<< HEAD
         //显示密码
         function show_password_modal (obj) {
             let user_host = $(obj).attr("user_host");
@@ -1609,7 +1609,10 @@
                 error: function (XMLHttpRequest, textStatus, errorThrown) {
                     alert(errorThrown);
                 }
-=======
+            });
+
+        }
+
         //锁定or解锁账号
         function show_lock_modal(obj) {
             let user_host = $(obj).attr("user_host");
@@ -1644,7 +1647,6 @@
                         alert(errorThrown);
                     }
                 });
->>>>>>> a9520753
             });
         }
 
