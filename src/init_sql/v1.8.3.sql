-- 增加登录审计日志
CREATE TABLE `audit_log` (
  `id` int(11) NOT NULL AUTO_INCREMENT COMMENT 'ID',
  `user_id` int(11) DEFAULT NULL COMMENT '用户id',
  `user_name` varchar(255) DEFAULT NULL COMMENT '用户名称',
  `ip` varchar(255) DEFAULT NULL COMMENT '登录ip',
  `action` varchar(255) DEFAULT NULL COMMENT '动作',
  `action_time` datetime(6) NOT NULL COMMENT '操作时间',
  PRIMARY KEY (`id`),
  KEY `idx_username` (`user_name`)
) ENGINE=InnoDB AUTO_INCREMENT=1 DEFAULT CHARSET=utf8mb4 COMMENT='登录审计日志表';

<<<<<<< HEAD
-- ssh 隧道功能修改
ALTER TABLE `ssh_tunnel` ADD COLUMN pkey longtext NULL AFTER password DEFAULT CHARSET=utf8mb4 COMMENT='密钥信息';
=======
-- 新增my2sql菜单权限
set @content_type_id=(select id from django_content_type where app_label='sql' and model='permission');
INSERT INTO auth_permission (name, content_type_id, codename) VALUES ('菜单 My2SQL', @content_type_id, 'menu_my2sql');
>>>>>>> 7eee255f
<|MERGE_RESOLUTION|>--- conflicted
+++ resolved
@@ -10,11 +10,9 @@
   KEY `idx_username` (`user_name`)
 ) ENGINE=InnoDB AUTO_INCREMENT=1 DEFAULT CHARSET=utf8mb4 COMMENT='登录审计日志表';
 
-<<<<<<< HEAD
--- ssh 隧道功能修改
-ALTER TABLE `ssh_tunnel` ADD COLUMN pkey longtext NULL AFTER password DEFAULT CHARSET=utf8mb4 COMMENT='密钥信息';
-=======
 -- 新增my2sql菜单权限
 set @content_type_id=(select id from django_content_type where app_label='sql' and model='permission');
 INSERT INTO auth_permission (name, content_type_id, codename) VALUES ('菜单 My2SQL', @content_type_id, 'menu_my2sql');
->>>>>>> 7eee255f
+
+-- ssh 隧道功能修改
+ALTER TABLE `ssh_tunnel` ADD COLUMN pkey longtext NULL AFTER password DEFAULT CHARSET=utf8mb4 COMMENT='密钥信息';